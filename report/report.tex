\documentclass[a4paper,12pt]{report}

\usepackage[utf8]{inputenc}
\usepackage[T1]{fontenc}
\usepackage[italian]{babel}
\usepackage{geometry}
\usepackage{lmodern}
\usepackage{graphicx}
\usepackage{float}
\usepackage{tabularx}
\usepackage[table]{xcolor}
\usepackage{fancyvrb} 
\usepackage{alltt}
\usepackage{amsmath}
\usepackage{hyperref}

\geometry{margin=1in}

\hypersetup{
    colorlinks=false,
    pdfborder={1 1 1},
    linkbordercolor={1 0 0},
    urlbordercolor={1 0 0},
    citebordercolor={1 0 0},
    pdftitle={Elaborato Basi di Dati},
    pdfauthor={Maisam Noumi, Alessandro Rebosio, Filippo Ricciotti}
}

\usepackage[italian]{cleveref}

\title{
    \vspace*{2cm}
    \Huge\textbf{Agriturismo} \\[0.5cm]
    \LARGE Relazione per il corso di \\[0.2cm]
    \textit{Basi di Dati} \\[2cm]
}

\author{
    \Large
    Maisam Noumi \\
    Alessandro Rebosio \\
    Filippo Ricciotti
}

\date{
    \vspace{1cm}
    \today \\[0.5cm]
    Anno Accademico 2024-2025
}


\begin{document}


\maketitle

\tableofcontents

\chapter{Analisi dei requisiti}
Si ha come obiettivo la realizzazione di un database per la gestione di un agriturismo che offre un'ampia gamma di servizi: ristorazione,
ospitalità, piscina, attività con animali, sport e molto altro.

\section{Intervista}
\textit{L'agriturismo "Campo Verde" offre una vasta gamma di servizi, tra cui ospitalità, ristorazione, piscina, attività con animali
	e sport, e necessita di un sistema integrato per la gestione delle prenotazioni, dei clienti e delle attività.}

\textit{Il sistema dovrà gestire diverse tipologie di servizi, tra cui camere, tavoli al ristorante, lettini in piscina, attività
	con animali e campo da calcio. Ogni servizio avrà regole specifiche: ad esempio, i lettini in piscina sono prenotabili per fasce orarie
	di 2 ore, mentre il campo da calcio può essere prenotato per un'ora o più.}

\textit{Per ogni cliente verranno memorizzati nome, cognome, codice fiscale, indirizzo email e numero di telefono. Al momento della
	registrazione, verrà creato un account personale con credenziali di accesso alla piattaforma. Ogni cliente potrà effettuare prenotazioni
	solo se autenticato, e ogni prenotazione verrà registrata con i relativi dettagli (servizio richiesto, data, orario e numero di partecipanti).}

\textit{I clienti potranno acquistare sia servizi singoli che pacchetti combinati, creati dallo staff o personalizzati in base alle
	loro esigenze. Ogni pacchetto potrà includere più servizi (es. pernottamento + cena + attività con animali) e avrà un prezzo
	specifico, con eventuali sconti applicabili in base alla stagione o a promozioni speciali.}

\textit{Ogni prenotazione verrà confermata via email, con la possibilità di modificarla o cancellarla entro un certo termine. In
	caso di mancata presentazione senza preavviso, potrà essere applicata una penale. Le prenotazioni per eventi speciali (come tornei o cene a tema)
	richiederanno spesso un acconto non rimborsabile.}

\textit{L'agriturismo terrà traccia di tutte le prenotazioni effettuate dai clienti, mantenendo uno storico che permetterà
	di analizzare le preferenze e di proporre offerte personalizzate. I clienti potranno lasciare recensioni per ogni servizio utilizzato, valutandolo
	con un voto da 1 a 5 stelle e aggiungendo un commento. Le recensioni verranno moderate dallo staff e potranno essere utilizzate per
	migliorare i servizi offerti.}

\textit{Il sistema permetterà anche la gestione degli eventi organizzati dall'agriturismo, come tornei di calcio o laboratori con animali. Per ogni
	evento sarà possibile definire il numero massimo di partecipanti, il prezzo e le date disponibili. I clienti potranno iscriversi agli eventi direttamente
	dalla piattaforma, ricevendo una conferma e i dettagli organizzativi.}

\textit{Lo staff dell'agriturismo avrà accesso a una dashboard che mostrerà in tempo reale lo stato delle prenotazioni, l'occupazione delle
	camere e dei servizi, e le recensioni ricevute. Potranno generare report periodici per analizzare l'andamento delle prenotazioni, le preferenze dei clienti e
	l'efficacia delle promozioni. Inoltre, il sistema supporterà la gestione di account multipli per lo staff, con diversi livelli di accesso in base al
	ruolo (es. receptionist, responsabile del ristorante, gestore della piscina).}

\section{Estrazione dei concetti principali}
Dall'analisi svolta emergono le principali entità che il sistema dovrà gestire: \textbf{Cliente}, \textbf{Servizio}, \textbf{Prenotazione},
\textbf{Pacchetto}, \textbf{Evento}, \textbf{Recensione} e \textbf{Staff}.

Ogni \textbf{Cliente} potrà registrarsi fornendo i seguenti attributi: \newline \underline{nome}, \underline{cognome}, \underline{codice fiscale},
\underline{email} e \underline{numero di telefono}. All'atto della registrazione, verrà creato un account contenente \underline{username} e \underline{password}. Solo i clienti
autenticati potranno effettuare prenotazioni. Ogni cliente avrà accesso al proprio \underline{storico prenotazioni} e potrà lasciare recensioni.

I \textbf{Servizi} gestiti comprendono: \underline{camere}, \underline{tavoli ristorante}, \newline \underline{lettini piscina}, \underline{attività con
	animali} e \underline{campo da calcio}. Ogni servizio presenta regole specifiche: ad esempio, i lettini in piscina sono prenotabili a fasce orarie di
due ore, mentre il campo da calcio è prenotabile per una o più ore. Per ciascun servizio devono essere definiti \underline{orari}, \underline{capacità massima},
\underline{durata prenotabile} e \underline{penali in caso di cancellazione}.

La \textbf{Prenotazione} sarà associata a un cliente e a uno o più servizi, e includerà \underline{data}, \underline{orario}, \underline{numero di
	partecipanti} e \underline{stato}. La cancellazione sarà possibile secondo i termini previsti (es. 48 ore per le camere, 24 per servizi a tempo). In caso di
mancata presentazione, potrà essere applicata una \underline{penale}, mentre per eventi speciali sarà richiesto un \underline{acconto non rimborsabile}.

Il sistema gestirà anche \textbf{Pacchetti}, ovvero combinazioni \newline di più servizi, con un \underline{prezzo complessivo},
eventuali \underline{sconti promozionali} e possibilità \newline di \underline{personalizzazione}. I pacchetti potranno essere creati dallo staff o richiesti dai clienti.

Per quanto riguarda gli \textbf{Eventi}, come tornei o laboratori, saranno definiti con \underline{nome}, \newline \underline{descrizione}, \underline{data},
\underline{prezzo}, \underline{numero massimo di partecipanti} e, se necessario, \underline{acconto}. I clienti potranno iscriversi online e riceveranno conferma via email.

Le \textbf{Recensioni} potranno essere lasciate dai clienti solo dopo aver usufruito di un servizio. Ogni recensione includerà
una \underline{valutazione da 1 a 5 stelle} e un \underline{commento testuale}. Le recensioni verranno \underline{moderate} dallo staff prima della pubblicazione.

Lo \textbf{Staff} accederà al sistema tramite un \underline{account personale} con \underline{ruolo} definito (es. receptionist, gestore piscina). Tramite
una \underline{dashboard}, lo staff potrà monitorare in tempo reale le \underline{prenotazioni}, lo \underline{stato di occupazione dei servizi} e le
\underline{recensioni}. Il sistema permetterà inoltre la \underline{generazione di report} statistici sull'attività dell'agriturismo.


\chapter{Preogettazione concettuale}
In questo capitolo presenteremo lo schema ER, partendo da una versione iniziale e migliorandola passo dopo passo ad arrivare a quella
definitiva, attraverso dei raffinamenti.

\section{Schema scheletro}
Dopo aver eseguito l'analisi del dominio iniziale, abbiamo creato uno schema di base con le entità e le relazioni principali,
che sarà poi perfezionato nei passaggi successivi.
\begin{figure}[H]
	\centering
	\includegraphics[width=\textwidth, trim=0 100pt 150pt 0 , clip]{./pdf/scheletro.pdf}
	\caption{Schema ER scheletro (versione iniziale)}
	\label{fig:schema-scheletro}
\end{figure}

\section{Raffinamenti proposti}
\subsection{Utente e Dipendente}
Nel modello concettuale iniziale la \textbf{Persona} raggruppava tutte le possibili interazioni con il sistema: iscrizione, creazione
di eventi, acquisto di pacchetti, prenotazioni, ordini e recensioni. Questo approccio, sebbene corretto dal punto di vista logico, risultava poco chiaro
perché attribuiva a un'unica entità responsabilità molto eterogenee.

\vspace{\baselineskip}
Per migliorare la rappresentazione è stato introdotto un raffinamento mediante generalizzazione/specializzazione: la superclasse
\textbf{Persona} è stata mantenuta per raccogliere gli attributi comuni (CF, nome, cognome), mentre le funzionalità specifiche sono state assegnate
ai sottotipi \textbf{Cliente} e \textbf{Dipendente}.

\vspace{\baselineskip}
La relazione \textbf{ospita} tra \textbf{Utente} e \textbf{Persona} ci permette di associare ad un utente più ospiti, evitando di dover creare un account utente per ogni cliente, un utile comodità nei casi dei gruppi famigliari.


\vspace{\baselineskip}
In questo modo i clienti gestiscono attività come acquisti, recensioni, ordini e iscrizioni agli eventi, mentre
i dipendenti si occupano della creazione degli eventi e della gestione dei servizi. Tale raffinamento migliora
la chiarezza semantica del modello, riduce le ambiguità e riflette meglio la separazione dei ruoli reali all'interno
del dominio applicativo.

\begin{figure}[H]
	\centering
	\includegraphics[width=\textwidth, trim=0 250pt 300pt 0, clip]{./pdf/raffinamento utente.pdf}
	\caption{Schema ER, raffinamento utente}
	\label{fig:raffinamento-utente}
\end{figure}

\newpage

\subsection{Ruolo e Turno}
Nel modello concettuale iniziale i ruoli dei dipendenti erano descritti in maniera statica:
un \textbf{Dipendente} poteva ricoprire uno o più \textbf{Ruoli}, ma non era possibile rappresentare
in modo chiaro la distribuzione temporale delle attività lavorative.

\vspace{\baselineskip}
Per migliorare la rappresentazione è stato introdotto un raffinamento attraverso
l'aggiunta dell'entità \textbf{Turno}, caratterizzata da attributi come giorno della settimana,
orario di inizio e fine, ed una descrizione testuale. In questo modo diventa possibile
modellare i turni di lavoro ricorrenti e collegarli direttamente ai ruoli che li richiedono.

\vspace{\baselineskip}
La relazione molti-a-molti tra \textbf{Ruolo} e \textbf{Turno} consente di esprimere sia il fatto
che un ruolo può prevedere più turni (ad esempio il ruolo di cameriere con turni mattutini e serali),
sia che un turno possa essere condiviso tra più ruoli (ad esempio un turno diurno valido sia
per i camerieri che per i receptionist).

Questa scelta arricchisce la chiarezza semantica del modello, riflette la gestione organizzativa reale
e fornisce maggiore flessibilità nella pianificazione delle attività.

\begin{figure}[H]
	\centering
	\includegraphics[width=\textwidth, trim=0 250pt 375pt 0, clip]{./pdf/raffinamento turno.pdf}
	\caption{Schema ER, raffinamento turno}
	\label{fig:raffinamento-turno}
\end{figure}

\newpage

\subsection{Servizi/Prenotazioni e Pacchetti}
Nel modello iniziale i diversi tipi di servizi (camere, tavoli, lettini, campi da gioco, attività con animali) potevano essere
rappresentati come entità distinte, con il rischio però di ridondanza e frammentazione dei dati.

\vspace{\baselineskip}
Con il raffinamento si è introdotta una \textbf{generalizzazione}: è stata creata la superclasse \textbf{Servizio}, che raccoglie gli attributi comuni (ID\_servizio,
prezzo, tipo\_servizio, status), mentre ciascuna tipologia specifica di servizio (Camera, Tavolo, Lettino, Campo da gioco,
Attività con animali) è modellata come sottoclasse.

\vspace{\baselineskip}
Inoltre, è stato introdotto il legame con l'entità \textbf{Prenotazione}, che consente di registrare le informazioni su data di inizio
e fine e di associare ogni prenotazione a uno o più servizi specifici tramite la relazione con \textbf{Dettagli Prenotazione}. Questo
raffinamento permette di gestire correttamente scenari in cui un utente prenota più servizi differenti nello stesso arco
temporale.

\vspace{\baselineskip}
Infine, i \textbf{Pacchetti} offrono un ulteriore livello di astrazione: ciascun pacchetto è composto da uno o più servizi e può essere
acquistato dall'utente come un'unica offerta integrata. L'introduzione dei pacchetti, combinata con le prenotazioni, permette
di modellare sia l'acquisto di singoli servizi che la sottoscrizione di offerte composte, rendendo il sistema più flessibile e
vicino a un contesto reale.

\begin{figure}[H]
	\centering
	\includegraphics[width=\textwidth, trim=0 200pt 175pt 0, clip]{./pdf/raffinamento servizi.pdf}
	\caption{Schema ER, raffinamento servizi}
	\label{fig:raffinamento-servizi}
\end{figure}

\newpage
\subsection{Prodotti e ordini}
Nel modello concettuale iniziale, la gestione degli ordini e dei prodotti risultava poco dettagliata: un ordine era
semplicemente collegato a uno o più prodotti, senza possibilità di specificare informazioni aggiuntive come quantità o
prezzo unitario.

\vspace{\baselineskip}
Con il raffinamento, è stata introdotta l'entità \textbf{Dettaglio Ordine}, che funge da associazione tra \textbf{Ordine}
e \textbf{Prodotto}. Ogni dettaglio ordine consente di memorizzare, per ciascun prodotto incluso in un ordine, la quantità
acquistata e il prezzo applicato. Questo permette di rappresentare in modo accurato scenari reali come ordini
multiprodotto, applicazione di sconti o variazioni di prezzo nel tempo.

\vspace{\baselineskip}
Inoltre, viene mantenuta la generalizzazione tra \textbf{Persona} e \textbf{Utente}, già introdotta nei raffinamenti
precedenti, per distinguere i dati anagrafici comuni da quelli specifici per l'accesso al sistema e la gestione degli
ordini. Questo approccio migliora la flessibilità e la chiarezza del modello, consentendo una gestione più efficace
delle informazioni relative agli acquisti.

\begin{figure}[H]
	\centering
	\includegraphics[width=\textwidth, trim=0 200pt 125pt 0, clip]{./pdf/raffinamento prodotto.pdf}
	\caption{Schema ER, raffinamento prodotto}
	\label{fig:raffinamento-prodotto}
\end{figure}

\newpage
\section{Schema concettuale finale}
Qui di seguito, è presente lo schema concettuale finale con tutti i raffinamenti.

\begin{figure}[H]
	\centering
	\includegraphics[width=\textwidth, trim=0 75pt 20pt 0, clip, angle=0]{./pdf/finale.pdf}
	\caption{Schema ER, schema concettuale finale}
	\label{fig:schema-finale}
\end{figure}
\newpage

\chapter{Progettazione logica}
\section{Stima del volume dei dati}
Per poter effettuare una corretta progettazione del database, è stata realizzata una stima della quantità di dati che il sistema dovrà gestire.
La stima è stata calcolata considerando un agriturismo di medie dimensioni, dotato di circa 20 camere, un ristorante e diverse attività all'aperto.
A supporto delle analisi gestionali, si è scelto di mantenere uno storico dei dati con orizzante termporale pari a un anno.
Nella tabella seguente vengono riportati i volumi stimati per entità e associazioni.
\begin{table}[H]
	\centering
	\small
	\renewcommand{\arraystretch}{1.15}
	\begin{tabularx}{\textwidth}{|X|c|c|}
		\hline
		\rowcolor{gray!20}
		\textbf{Tabella}      & \textbf{VOLUME STIMATO} & \textbf{E/A} \\
		\hline
		PERSONA               & 4500                    & E            \\
		UTENTE                & 2500                    & E            \\
		DIPENDENTE            & 25                      & E            \\
		RUOLO                 & 5                       & E            \\
		PACCHETTO             & 30                      & E            \\
		SERVIZIO              & 200                     & E            \\
		CAMERA                & 20                      & E            \\
		TAVOLO                & 100                     & E            \\
		CAMPO DA GIOCO        & 2                       & E            \\
		LETTINO               & 45                      & E            \\
		ATTIVITÀ CON ANIMALI  & 3                       & E            \\
		PRENOTAZIONE          & 2000                    & E            \\
		RECENSIONE            & 570                     & E            \\
		ORDINE                & 5000                    & E            \\
		PRODOTTO              & 150                     & E            \\
		EVENTO                & 25                      & E            \\
		ASSEGNA RUOLO         & 30                      & A            \\
		COMPOSTO DA           & 90                      & A            \\
		ACQUISTA              & 160                     & A            \\
		DETTAGLI PRENOTAZIONE & 4000                    & A            \\
		DETTAGLI ORDINE       & 15000                   & A            \\
		ISCRIVE               & 500                     & A            \\
		\hline
	\end{tabularx}
	\caption{Stima del volume dei dati}
\end{table}

\section{Descrizione operazioni}
In questa sezione vengono riportate le principali operazioni che saranno svolte sulla base di dati.
Si è stimata la frequenza con cui ogni operazione viene eseguita in media, nell'arco di una settimana,
specificando anche il tipo di utente che la effettua e il tipo di accesso al DB (letture/scritture).

\begin{table}[H]
	\centering
	\small
	\renewcommand{\arraystretch}{1.12}
	\begin{tabularx}{\textwidth}{|c|>{\raggedright\arraybackslash}X|c|c|}
		\hline
		\rowcolor{gray!20}
		\textbf{\#} & \textbf{Operazione}                                                    & \textbf{Op / 7gg} & \textbf{Tipo Utente}   \\
		\hline
		1           & \hyperref[op1]{Registrazione nuovo utente}                             & 10                & Cliente                \\
		\hline
		2           & \hyperref[op2]{Autenticazione / login}                                 & 350               & Tutti (Clienti, Staff) \\
		\hline
		3           & \hyperref[op3]{Prenotazione servizio}                                  & 125               & Cliente / Reception    \\
		\hline
		4           & \hyperref[op4]{Modifica / cancellazione prenotazione}                  & 30                & Cliente / Reception    \\
		\hline
		5           & \hyperref[op5]{Creazione / modifica pacchetto}                         & 3                 & Staff / Admin          \\
		\hline
		6           & \hyperref[op6]{Acquisto pacchetto}                                     & 15                & Cliente                \\
		\hline
		7           & \hyperref[op7]{Inserimento recensione}                                 & 40                & Cliente                \\
		\hline
		8           & \hyperref[op8]{Gestione inventario / prodotti}                         & 10                & Staff                  \\
		\hline
		9           & \hyperref[op9]{Creazione evento}                                       & 1                 & Staff / Admin          \\
		\hline
		10          & \hyperref[op10]{Iscrizione evento}                                     & 15                & Cliente                \\
		\hline
		11          & \hyperref[op11]{Creazione ordine}                                      & 25                & Cliente / Staff        \\
		\hline
		12          & \hyperref[op12]{Assegnazione / modifica ruolo dipendenti}              & 1                 & Admin                  \\
		\hline
		13          & \hyperref[op13]{Check-in / Check-out (arrivi/partenze)}                & 50                & Reception              \\
		\hline
		14          & \hyperref[op14]{Aggiornamento stato servizio (pulizia, manut.)}        & 30                & Staff operativo        \\
		\hline
		15          & \hyperref[op15]{Controllo disponibilità servizi (ricerca/filtri)}      & 550               & Tutti                  \\
		\hline
		16          & \hyperref[op16]{Generazione report settimanali (occupazione, ricavi)}  & 1                 & Admin                  \\
		\hline
		17          & \hyperref[op17]{Applicazione sconto/promozione su prenotazione/ordine} & 5                 & Staff / Admin          \\
		\hline
		18          & \hyperref[op18]{Pianificazione turni / assegnazione orari dipendenti}  & 3                 & Admin                  \\
		\hline
		19          & \hyperref[op19]{Calcolo tasso di occupazione camere mensile}           & 1                 & Admin                  \\
		\hline
		20          & \hyperref[op20]{Analisi fasce orarie più richieste per i lettini}      & 1                 & Admin / Staff          \\
		\hline
		21          & \hyperref[op21]{Individuazione pacchetto più richiesto}                & 1                 & Admin                  \\
		\hline
		22          & \hyperref[op22]{Calcolo fatturato mensile per servizio}                & 1                 & Admin                  \\
		\hline
		23          & \hyperref[op23]{Analisi servizi più inclusi nei pacchetti}             & 1                 & Admin                  \\
		\hline
	\end{tabularx}
	\caption{Numero stimato di operazioni per settimana, con tipo di utente che le effettua}
	\label{tab:operazioni-settimanali}
\end{table}

\newpage
\section{Analisi delle operazioni}
Di seguito viene riportata un'analisi per alcune delle operazioni principali sul database dell'agriturismo.
Per stimare il carico delle operazioni sul database si è deciso di introdurre i seguenti parametri:
\begin{itemize}
	\item $A_{lett}$ = numero di accessi in lettura effettuati durante l'operazione. (\textit{read})
	\item $A_{scr}$ = numero di accessi in scrittura effettuati durante l'operazione. (\textit{write})
	\item $Op_{set}$ = numero medio di volte in cui l'operazione viene eseguita in una settimana (dalla Tabella \ref{tab:operazioni-settimanali}).
\end{itemize}

\begin{enumerate}
	\item {\large \textbf{Registrazione nuovo utente}} \label{op1}

	      In questa operazione viene gestita la creazione di un nuovo utente del sistema.

	      \begin{table}[H]
		      \centering
		      \small
		      \renewcommand{\arraystretch}{1.15}
		      \begin{tabularx}{0.8\textwidth}{|X|c|c|c|}
			      \hline
			      \rowcolor{gray!20}
			      \textbf{Nome} & \textbf{Tipo} & \textbf{Numero accessi} & \textbf{S/L} \\
			      \hline
			      UTENTE        & E             & 1                       & L            \\
			      \hline
			      PERSONA       & E             & 1                       & S            \\
			      \hline
			      UTENTE        & E             & 1                       & S            \\
			      \hline
		      \end{tabularx}
	      \end{table}

	      Il flusso dunque si articola in tre parti principali:
	      \begin{enumerate}
		      \item Verificare che l'\texttt{username} ed l'\texttt{email} non siano già presenti in \texttt{UTENTE}, al fine di evitare quindi duplicati.
		      \item Inserimento dei dati anagrafici della nuova persona in \texttt{PERSONA}.
		      \item Creazione dell'utente vero e proprio in \texttt{UTENTE}, collegato alla relativa persona.
	      \end{enumerate}

	      Sono dunque presenti $A_{lettura}=1$ e $A_{scrittura}=2$.

	      Pertanto il \textbf{costo settimanale} è dato da:
	      \begin{align*}
		      C_{tot} & = O_{settimana} \cdot (A_{lett} + 2 \cdot A_{scr}) \\
		              & = 10 \cdot (1 + 2 \cdot 2)                         \\
		              & = 10 \cdot 5 = \mathbf{50}
	      \end{align*}


	\item {\large \textbf{Autenticazione / login}} \label{op2}

	      $$
		      {Op}_{sett} = 350
	      $$

	      \begin{table}[H]
		      \centering
		      \small
		      \renewcommand{\arraystretch}{1.15}
		      \begin{tabularx}{0.8\textwidth}{|X|c|c|c|}
			      \hline
			      \rowcolor{gray!20}
			      \textbf{Nome} & \textbf{Tipo} & \textbf{Numero accessi} & \textbf{S/L} \\
			      \hline
			      UTENTE        & E             & 1                       & L            \\
			      \hline
		      \end{tabularx}
	      \end{table}

	      Quindi si ha una sola operazione di lettura.
	      Pertanto $C_{tot} = 350 \cdot 1 = \mathbf{350}$

	\item {\large \textbf{Prenotazione servizio}} \label{op3}
	      $$
		      {Op}_{sett}=125
	      $$
	      In media ogni prenotazione è associata a $2$ servizi,
	      pertanto per ogni operazione di prenotazione si accede a $2$ record in \texttt{SERVIZIO}
	      e si scrivono $2$ record in \texttt{DETTAGLI\_PRENOTAZIONE}.

	      \begin{table}[H]
		      \centering
		      \small
		      \renewcommand{\arraystretch}{1.15}
		      \begin{tabularx}{0.8\textwidth}{|X|c|c|c|}
			      \hline
			      \rowcolor{gray!20}
			      \textbf{Nome}          & \textbf{Tipo} & \textbf{Numero accessi} & \textbf{S/L} \\
			      \hline
			      UTENTE                 & E             & 1                       & L            \\
			      PRENOTAZIONE           & E             & 1                       & S            \\
			      SERVIZIO               & E             & 2                       & L            \\
			      DETTAGLI\_PRENOTAZIONE & E             & 2                       & S            \\
			      \hline
		      \end{tabularx}
	      \end{table}

	      Quindi in totale si hanno $A_{lett}=3$ e $A_{scr}=3$. \\
	      Pertanto il costo settimanale è:
	      $$\mathbf{C_{tot}} = 125 \cdot (3+6)=\mathbf{1125}$$



	\item {\large \textbf{Modifica / cancellazione prenotazione}} \label{op4}

	      $$
		      {Op}_{sett} = 30
	      $$
	      In media si hanno $\frac{4000}{2000}=2$ \textbf{servizi per prenotazione}.

	      \begin{table}[H]
		      \centering
		      \small
		      \renewcommand{\arraystretch}{1.15}
		      \begin{tabularx}{0.8\textwidth}{|X|c|c|c|}
			      \hline
			      \rowcolor{gray!20}
			      \textbf{Nome}          & \textbf{Tipo} & \textbf{Numero accessi} & \textbf{S/L} \\
			      \hline
			      PRENOTAZIONE           & E             & 1                       & L            \\
			      DETTAGLI\_PRENOTAZIONE & A             & 2                       & L            \\
			      PRENOTAZIONE           & E             & 1                       & S            \\
			      DETTAGLI\_PRENOTAZIONE & A             & 2                       & S            \\
			      \hline
		      \end{tabularx}
	      \end{table}

	      Quindi in totale si hanno $A_{lett}=3$ e $A_{scr}=3$, questo perché:
	      \begin{itemize}
		      \item Si accede alla tabella \texttt{PRENOTAZIONE} per trovare la prenotazione da modificare.
		      \item Si leggono i \texttt{DETTAGLI\_PRENOTAZIONE} collegati (che sono in media 2 per prenotazione).
		      \item Infine si aggiorna o si elimina la prenotazione (se viene cancellata, si devono rimuovere anche i relativi dettagli).
	      \end{itemize}

	      Pertanto, il costo settimanale è:
	      $$
		      \mathbf{C_{tot}} = 30 \cdot (3 + 2 \cdot 3) = \mathbf{270}
	      $$


	\item {\large \textbf{Creazione / modifica pacchetto} \label{op5}}

	      In questa operazione, un membro dello staff oppure un amministratore \newline
	      crea/modifica un pacchetto, ovvero un insieme di servizi offerti ad un prezzo \newline
	      promozionale.

	      $$
		      {Op}_{set}=3
	      $$

	      In media ogni pacchetto contiene $\frac{90}{30}=3$ \textbf{servizi}

	      \begin{table}[H]
		      \centering
		      \small
		      \renewcommand{\arraystretch}{1.15}
		      \begin{tabularx}{0.8\textwidth}{|X|c|c|c|}
			      \hline
			      \rowcolor{gray!20}
			      \textbf{Nome} & \textbf{Tipo} & \textbf{Numero accessi} & \textbf{S/L} \\
			      \hline
			      PACCHETTO     & E             & 1                       & S            \\
			      SERVIZIO      & E             & 3                       & L            \\
			      COMPOSTO\_DA  & A             & 3                       & L            \\
			      \hline
		      \end{tabularx}
	      \end{table}
	      Si hanno dunque $A_{lett}=3$ e $A_{scr}=4$. \\
	      Questo perché:
	      \begin{itemize}
		      \item si inserisce o aggiorna il record del \texttt{PACCHETTO};
		      \item si leggono in media 3 record di \texttt{SERVIZIO} per verificare la loro esistenza;
		      \item si scrivono in media 3 record nella relazione \texttt{COMPOSTO\_DA}, che collega i 	servizi al pacchetto.
	      \end{itemize}

	      Pertanto il costo settimanale è:
	      $$
		      C_{tot} = 3 \cdot (3 + 2 \cdot 4) = \mathbf{33}
	      $$

	\item {\large \textbf{Acquisto pacchetto}} \label{op6}

	      $$
		      {Op}_{sett} = 15
	      $$

	      In media ogni pacchetto contiene $\frac{90}{30}=3$ \textbf{servizi}.

	      \begin{table}[H]
		      \centering
		      \small
		      \renewcommand{\arraystretch}{1.15}
		      \begin{tabularx}{0.85\textwidth}{|X|c|c|c|}
			      \hline
			      \rowcolor{gray!20}
			      \textbf{Nome}          & \textbf{Tipo} & \textbf{Numero accessi} & \textbf{S/L} \\
			      \hline
			      UTENTE                 & E             & 1                       & L            \\
			      PACCHETTO              & E             & 1                       & L            \\
			      ACQUISTA               & A             & 1                       & S            \\
			      SERVIZIO               & E             & 3                       & L            \\
			      DETTAGLI\_PRENOTAZIONE & A             & 3                       & S            \\
			      \hline
		      \end{tabularx}
	      \end{table}

	      Quindi in totale si hanno $A_{lett}=5$ e $A_{scr}=4$.

	      Questo perché:
	      \begin{itemize}
		      \item si effettua in \texttt{UTENTE} una lettura per verificare chi effettua l'acquisto;
		      \item si legge il \texttt{PACCHETTO} scelto;
		      \item si scrive la relazione \texttt{ACQUISTA} per collegare utente e pacchetto;
		      \item si leggono i \texttt{SERVIZI} contenuti nel pacchetto;
		      \item si inseriscono i corrispondenti record in \texttt{DETTAGLI\_PRENOTAZIONE}.
	      \end{itemize}

	      Pertanto il costo settimanale è:
	      \[
		      \mathbf{C_{tot}} = 15 \cdot (5 + 2 \cdot 4) = \mathbf{195}
	      \]


	\item {\large \textbf{Inserimento recensione}} \label{op7}

	      $$
		      {Op}_{sett} = 40
	      $$

	      In media ogni pacchetto contiene $\frac{90}{30}=3$ \textbf{servizi}.

	      \begin{table}[H]
		      \centering
		      \small
		      \renewcommand{\arraystretch}{1.15}
		      \begin{tabularx}{0.8\textwidth}{|X|c|c|c|}
			      \hline
			      \rowcolor{gray!20}
			      \textbf{Nome} & \textbf{Tipo} & \textbf{Numero accessi} & \textbf{S/L} \\
			      \hline
			      UTENTE        & E             & 1                       & L            \\
			      SERVIZIO      & E             & 1                       & L            \\
			      RECENSIONE    & E             & 1                       & S            \\
			      \hline
		      \end{tabularx}
	      \end{table}

	      Quindi in totale si hanno $A_{lett}=2$ e $A_{scr}=1$.

	      Questo perché:
	      \begin{itemize}
		      \item si legge l'\texttt{UTENTE} che lascia la recensione;
		      \item si verifica il \texttt{SERVIZIO} a cui si riferisce;
		      \item si inserisce un record in \texttt{RECENSIONE}.
	      \end{itemize}

	      Pertanto il costo settimanale è:
	      $$\mathbf{C_{tot}} = 40 \cdot (2 + 2 \cdot 1) = \mathbf{160}$$


	\item {\large \textbf{Gestione inventario / prodotti}} \label{op8}

	      Per gestione inventario si intende l'aggiornamento dei prodotti del ristorante/bar da parte dello staff.
	      $$
		      {Op}_{sett} = 10
	      $$

	      \begin{table}[H]
		      \centering
		      \small
		      \renewcommand{\arraystretch}{1.15}
		      \begin{tabularx}{0.8\textwidth}{|X|c|c|c|}
			      \hline
			      \rowcolor{gray!20}
			      \textbf{Nome} & \textbf{Tipo} & \textbf{Numero accessi} & \textbf{S/L} \\
			      \hline
			      PRODOTTO      & E             & 1                       & L            \\
			      PRODOTTO      & E             & 1                       & S            \\
			      \hline
		      \end{tabularx}
	      \end{table}

	      Quindi in totale si hanno $A_{lett}=1$ e $A_{scr}=1$.

	      Questo perché:
	      \begin{itemize}
		      \item prima leggiamo il record del \texttt{PRODOTTO} per verificare l'esistenza di dati attuali
		      \item per poi aggiornarlo (se esiste) o inserirlo
	      \end{itemize}

	      Pertanto il costo settimanale è:
	      $$\mathbf{C_{tot}} = 10 \cdot (1 + 2 \cdot 1) = \mathbf{30}$$

	\item {\large \textbf{Creazione evento}} \label{op9}

	      $$
		      {Op}_{sett} = 1
	      $$

	      \begin{table}[H]
		      \centering
		      \small
		      \renewcommand{\arraystretch}{1.15}
		      \begin{tabularx}{0.8\textwidth}{|X|c|c|c|}
			      \hline
			      \rowcolor{gray!20}
			      \textbf{Nome} & \textbf{Tipo} & \textbf{Numero accessi} & \textbf{S/L} \\
			      \hline
			      EVENTO        & E             & 1                       & S            \\
			      \hline
		      \end{tabularx}
	      \end{table}

	      Questo perchè l'operazione comporta semplicemente l'inserimento di un \newline nuovo \texttt{EVENTO}.

	      Quindi si ha solamente un'operazione di scrittura:
	      $$
		      \mathbf{C_{tot}} = 1 \cdot (0 + 2 \cdot 1) = \mathbf{2}
	      $$

	\item {\large \textbf{Iscrizione evento}} \label{op10}

	      $$
		      {Op}_{sett} = 15
	      $$

	      In media ad un evento si iscrivono $\frac{500}{25}=20$ \textbf{iscritti}

	      \begin{table}[H]
		      \centering
		      \small
		      \renewcommand{\arraystretch}{1.15}
		      \begin{tabularx}{0.9\textwidth}{|X|c|c|c|}
			      \hline
			      \rowcolor{gray!20}
			      \textbf{Nome} & \textbf{Tipo} & \textbf{Numero accessi} & \textbf{S/L} \\
			      \hline
			      UTENTE        & E             & 1                       & L            \\
			      EVENTO        & E             & 1                       & L            \\
			      ISCRIVE       & A             & 1                       & S            \\
			      \hline
		      \end{tabularx}
	      \end{table}

	      Questo perché:
	      \begin{itemize}
		      \item si legge l'\texttt{UTENTE} che si iscrive;
		      \item si legge l'\texttt{EVENTO} scelto;
		      \item si inserisce un nuovo record nella \texttt{ISCRIVE}.
	      \end{itemize}

	      Quindi: $A_{lett}=2$, $A_{scr}=1$.
	      Pertanto il costo settimanale è:
	      $$\mathbf{C_{tot}} = 15 \cdot (2 + 2 \cdot 1) = \mathbf{60}$$


	\item {\large \textbf{Creazione Ordine}} \label{op11}

	      $$
		      {Op}_{sett} = 25
	      $$

	      In media ogni ordine contiene $\frac{15000}{5000}=3$ \textbf{prodotti}.

	      \begin{table}[H]
		      \centering
		      \small
		      \renewcommand{\arraystretch}{1.15}
		      \begin{tabularx}{0.9\textwidth}{|X|c|c|c|}
			      \hline
			      \rowcolor{gray!20}
			      \textbf{Nome}    & \textbf{Tipo} & \textbf{Numero accessi} & \textbf{S/L} \\
			      \hline
			      UTENTE           & E             & 1                       & L            \\
			      ORDINE           & E             & 1                       & S            \\
			      PRODOTTO         & E             & 3                       & L            \\
			      DETTAGLI\_ORDINE & A             & 3                       & S            \\
			      \hline
		      \end{tabularx}
	      \end{table}

	      Questo perché:
	      \begin{itemize}
		      \item si legge l'\texttt{UTENTE} che effettua l'ordine;
		      \item si inserisce un nuovo record in \texttt{ORDINE};
		      \item si leggono in media 3 \texttt{PRODOTTI};
		      \item e si scrivono 3 record in \texttt{DETTAGLI\_ORDINE}.
	      \end{itemize}

	      Quindi: $A_{lett}=4$, $A_{scr}=4$.
	      Pertanto il costo settimanale è:
	      $$\mathbf{C_{tot}} = 25 \cdot (4 + 2 \cdot 4) = \mathbf{300}$$



	\item {\large \textbf{Assegnazione / modifica ruolo dipendenti}} \label{op12}
	      $$
		      Op_{sett} = 1
	      $$

	      \begin{table}[H]
		      \centering
		      \small
		      \renewcommand{\arraystretch}{1.15}
		      \begin{tabularx}{0.8\textwidth}{|X|c|c|c|}
			      \hline
			      \rowcolor{gray!20}
			      \textbf{Nome}  & \textbf{Tipo} & \textbf{Numero accessi} & \textbf{S/L} \\
			      \hline
			      DIPENDENTE     & E             & 1                       & L            \\
			      RUOLO          & E             & 1                       & L            \\
			      ASSEGNA\_RUOLO & A             & 1                       & S            \\
			      \hline
		      \end{tabularx}
	      \end{table}

	      In questa operazione si assegna o modifica il ruolo di un dipendente:
	      \begin{itemize}
		      \item Si legge il \texttt{DIPENDENTE}.
		      \item Si legge il \texttt{RUOLO}.
		      \item Si inserisce/aggiorna l'associazione in \texttt{ASSEGNA\_RUOLO}.
	      \end{itemize}

	      Totale: $A_{lett}=2$, $A_{scr}=1$.
	      \[
		      C_{tot} = 1 \cdot (2 + 2 \cdot 1) = \mathbf{4}
	      \]


	\item {\large \textbf{Check-in / Check-out}} \label{op13}

	      Questa operazione gestisce l'arrivo o la partenza di un cliente.
	      $$
		      Op_{sett} = 50
	      $$


	      \begin{table}[H]
		      \centering
		      \small
		      \renewcommand{\arraystretch}{1.15}
		      \begin{tabularx}{0.8\textwidth}{|X|c|c|c|}
			      \hline
			      \rowcolor{gray!20}
			      \textbf{Nome}          & \textbf{Tipo} & \textbf{Numero accessi} & \textbf{S/L} \\
			      \hline
			      PRENOTAZIONE           & E             & 1                       & L            \\
			      DETTAGLI\_PRENOTAZIONE & A             & 2                       & L            \\
			      DETTAGLI\_PRENOTAZIONE & A             & 2                       & S            \\
			      \hline
		      \end{tabularx}
	      \end{table}

	      \begin{itemize}
		      \item Si legge la \texttt{PRENOTAZIONE}.
		      \item Si leggono i \texttt{DETTAGLI\_PRENOTAZIONE} collegati (in media ci sono 2).
		      \item Si aggiornano gli stessi dettagli con lo stato di check-in/check-out.
	      \end{itemize}

	      Quindi ci sono $A_{lett}=3$ e $A_{scr}=2$. \\
	      Pertanto il costo settimanale è dato da:
	      $$
		      \mathbf{C_{tot}} = 50 \cdot (3 + 2 \cdot 2) = \mathbf{350}
	      $$

	\item {\large \textbf{Aggiornamento stato servizio}} \label{op14}

	      Questa operazione spiega quante volte lo staff aggiorna lo stato di un servizio.
	      $$
		      Op_{sett} = 30
	      $$

	      \begin{table}[H]
		      \centering
		      \small
		      \renewcommand{\arraystretch}{1.15}
		      \begin{tabularx}{0.8\textwidth}{|X|c|c|c|}
			      \hline
			      \rowcolor{gray!20}
			      \textbf{Nome} & \textbf{Tipo} & \textbf{Numero accessi} & \textbf{S/L} \\
			      \hline
			      SERVIZIO      & E             & 1                       & L            \\
			      SERVIZIO      & E             & 1                       & S            \\
			      \hline
		      \end{tabularx}
	      \end{table}

	      \begin{itemize}
		      \item Si legge il \texttt{SERVIZIO}.
		      \item Si aggiorna lo stato (es. disponibile, in manutenzione, occupato).
	      \end{itemize}

	      Quindi ci sono $A_{lett}=1$ e $A_{scr}=1$.
	      $$\mathbf{C_{tot}} = 30 \cdot (1 + 2 \cdot 1) = \mathbf{90}$$

	\item {\large \textbf{Controllo disponibilità servizi}} \label{op15}

	      Un utente o lo staff verificano la disponibilità di un servizio in un dato periodo.
	      Si assume che gli utenti guardino in media 3 servizi e che, quindi, non consultino solamente uno.

	      $$
		      Op_{sett} = 550
	      $$

	      \begin{table}[H]
		      \centering
		      \small
		      \renewcommand{\arraystretch}{1.15}
		      \begin{tabularx}{0.8\textwidth}{|X|c|c|c|}
			      \hline
			      \rowcolor{gray!20}
			      \textbf{Nome} & \textbf{Tipo} & \textbf{Numero accessi} & \textbf{S/L} \\
			      \hline
			      SERVIZIO      & E             & 3                       & L            \\
			      \hline
		      \end{tabularx}
	      \end{table}

	      \begin{itemize}
		      \item Gli utenti ricercano tra più \texttt{SERVIZI} (camere, tavoli, attività, ecc.).
		      \item Operazione di sola lettura.
	      \end{itemize}

	      Quindi solamente $A_{lett}=3$.

	      $$\mathbf{C_{tot}} = 550 \cdot 3 = \mathbf{1650}$$

	\item {\large \textbf{Generazione report settimanali}} \label{op16}

	      Lo staff genera report riassuntivi sulle prenotazioni e sugli ordini.
	      In media un report include 20 prenotazioni e 10 ordini.
	      $$
		      Op_{sett} = 1
	      $$

	      \begin{table}[H]
		      \centering
		      \small
		      \renewcommand{\arraystretch}{1.15}
		      \begin{tabularx}{0.8\textwidth}{|X|c|c|c|}
			      \hline
			      \rowcolor{gray!20}
			      \textbf{Nome} & \textbf{Tipo} & \textbf{Numero accessi} & \textbf{S/L} \\
			      \hline
			      PRENOTAZIONE  & E             & 20                      & L            \\
			      ORDINE        & E             & 10                      & L            \\
			      \hline
		      \end{tabularx}
	      \end{table}

	      \begin{itemize}
		      \item L'admin richiede statistiche (occupazione, ricavi).
		      \item Molte letture, nessuna scrittura.
	      \end{itemize}

	      L'operazione è di sola lettura perché consiste nell'estrarre dati da più entità per creare il report.
	      $$\mathbf{C_{tot}} = 1 \cdot (30) = \mathbf{30}$$


	\item {\large \textbf{Applicazione sconto / promozione}} \label{op17}
	      Un amministratore o un membro dello staff inserisce o modifica una promozione su pacchetti o servizi.
	      $$
		      Op_{sett} = 5
	      $$

	      \begin{table}[H]
		      \centering
		      \small
		      \renewcommand{\arraystretch}{1.15}
		      \begin{tabularx}{0.8\textwidth}{|X|c|c|c|}
			      \hline
			      \rowcolor{gray!20}
			      \textbf{Nome}         & \textbf{Tipo} & \textbf{Numero accessi} & \textbf{S/L} \\
			      \hline
			      PRENOTAZIONE / ORDINE & E             & 1                       & L            \\
			      PRENOTAZIONE / ORDINE & E             & 1                       & S            \\
			      \hline
		      \end{tabularx}
	      \end{table}

	      \begin{itemize}
		      \item Si legge la prenotazione o l'ordine.
		      \item Si aggiorna applicando sconto o promozione.
	      \end{itemize}

	      Quindi si ha $A_{lett}=1$ e $A_{scr}=1$.
	      $$\mathbf{C_{tot}} = 5 \cdot (1 + 2 \cdot 1) = \mathbf{15}$$

	\item {\large \textbf{Pianificazione turni / orari dipendenti}} \label{op18}
	      $$
		      Op_{sett} = 3
	      $$

	      \begin{table}[H]
		      \centering
		      \small
		      \renewcommand{\arraystretch}{1.15}
		      \begin{tabularx}{0.8\textwidth}{|X|c|c|c|}
			      \hline
			      \rowcolor{gray!20}
			      \textbf{Nome} & \textbf{Tipo} & \textbf{Numero accessi} & \textbf{S/L} \\
			      \hline
			      DIPENDENTE    & E             & 1                       & L            \\
			      ORARIO\_TURNO & A             & 1                       & S            \\
			      \hline
		      \end{tabularx}
	      \end{table}

	      \begin{itemize}
		      \item Si leggono i dipendenti.
		      \item Si inserisce/aggiorna la pianificazione in \texttt{ORARIO\_TURNO}.
	      \end{itemize}

	      Totale: $A_{lett}=1$, $A_{scr}=1$.
	      $$C_{tot} = 3 \cdot (1 + 2 \cdot 1) = \mathbf{9}$$


	\item {\large \textbf{Calcolo tasso di occupazione camere mensile}} \label{op19}
	      $$
		      {Op}_{sett} = 1
	      $$
	      È un'operazione gestionale volta ad individuare i mesi/scenari a bassa occupazione e pianificare promozioni mirate.

	      \begin{table}[H]
		      \centering
		      \small
		      \renewcommand{\arraystretch}{1.15}
		      \begin{tabularx}{0.8\textwidth}{|X|c|c|c|}
			      \hline
			      \rowcolor{gray!20}
			      \textbf{Nome}          & \textbf{Tipo} & \textbf{Numero accessi} & \textbf{S/L} \\
			      \hline
			      PRENOTAZIONE           & E             & 2000                    & L            \\
			      DETTAGLI\_PRENOTAZIONE & A             & 4000                    & L            \\
			      CAMERA                 & E             & 20                      & L            \\
			      SERVIZIO               & E             & 200                     & L            \\
			      UTENTE                 & E             & 2000                    & L            \\
			      \hline
		      \end{tabularx}
	      \end{table}

	      Questo perché:
	      \begin{itemize}
		      \item si leggono tutte le \texttt{PRENOTAZIONI} effettuate,
		      \item si consultano i \texttt{DETTAGLI\_PRENOTAZIONE} per sapere quali camere sono state usate,
		      \item si leggono le entità \texttt{CAMERA} e \texttt{SERVIZIO} per filtrare i soli servizi di tipo “camera”,
		      \item si accede agli \texttt{UTENTI} collegati per fini di reportistica (segmentazione per tipologia di cliente).
	      \end{itemize}

	      Si hanno quindi: $A_{\text{lett}} = 2000 + 4000 + 20 + 200 + 2000 = 8220$
	      Pertanto il costo settimanale è dato da:
	      $$
		      \mathbf{C_{tot}} = 1 \cdot (8220 + 0) = \mathbf{8220}
	      $$


	\item {\large \textbf{Analisi fasce orarie più richieste per i lettini}} \label{op20}

	      È un'operazione volta a dimensionare i turni del personale sui picchi di domanda, al fine di migliorare il servizio e gestire al meglio le risorse.

	      \begin{table}[H]
		      \centering
		      \small
		      \renewcommand{\arraystretch}{1.15}
		      \begin{tabularx}{0.8\textwidth}{|X|c|c|c|}
			      \hline
			      \rowcolor{gray!20}
			      \textbf{Nome}          & \textbf{Tipo} & \textbf{Numero accessi} & \textbf{S/L} \\
			      \hline
			      DETTAGLI\_PRENOTAZIONE & A             & 4000                    & L            \\
			      LETTINO                & E             & 45                      & L            \\
			      PRENOTAZIONE           & E             & 2000                    & L            \\
			      UTENTE                 & E             & 2000                    & L            \\
			      \hline
		      \end{tabularx}
	      \end{table}

	      Questo perché:
	      \begin{itemize}
		      \item i \texttt{DETTAGLI\_PRENOTAZIONE} permettono di risalire a quali lettini sono stati richiesti e quando,
		      \item la tabella \texttt{LETTINO} serve a distinguere i diversi lettini,
		      \item da \texttt{PRENOTAZIONE} si ricavano le date/ore di utilizzo,
		      \item si leggono gli \texttt{UTENTI} per distinguere tipologie di clientela (es. ospiti giornalieri vs soggiornanti).
	      \end{itemize}

	      Si ha quindi $A_{\text{lett}} = 4000 + 45 + 2000 + 2000 = 8045$
	      $$\mathbf{C_{tot}} = 1 \cdot (8045 + 0) = \mathbf{8045}$$


	\item {\large \textbf{Individuazione pacchetto più richiesto}} \label{op21}
	      $$
		      {Op}_{sett} = 1
	      $$
	      Per promuovere l'esperienza più popolare e migliorare i servizi collegati.

	      \begin{table}[H]
		      \centering
		      \small
		      \renewcommand{\arraystretch}{1.15}
		      \begin{tabularx}{0.8\textwidth}{|X|c|c|c|}
			      \hline
			      \rowcolor{gray!20}
			      \textbf{Nome} & \textbf{Tipo} & \textbf{Numero accessi} & \textbf{S/L} \\
			      \hline
			      ACQUISTA      & A             & 160                     & L            \\
			      PACCHETTO     & E             & 30                      & L            \\
			      UTENTE        & E             & 160                     & L            \\
			      COMPOSTO\_DA  & A             & 90                      & L            \\
			      SERVIZIO      & E             & 200                     & L            \\
			      \hline
		      \end{tabularx}
	      \end{table}

	      Questo perché:
	      \begin{itemize}
		      \item si leggono le relazioni \texttt{ACQUISTA} per sapere quanti pacchetti sono stati acquistati,
		      \item da \texttt{PACCHETTO} si individuano i pacchetti specifici,
		      \item gli \texttt{UTENTI} permettono di segmentare la clientela,
		      \item da \texttt{COMPOSTO\_DA} e \texttt{SERVIZIO} si vedono i contenuti del pacchetto più richiesto.
	      \end{itemize}

	      Si ha $A_{\text{lett}} = 160 + 30 + 160 + 90 + 200 = 640$
	      $$\mathbf{C_{tot}} = 1 \cdot (640 + 0) = \mathbf{640}$$


	\item {\large \textbf{Calcolo fatturato per servizio}} \label{op22}
	      $$
		      {Op}_{sett} = 1
	      $$
	      Per valutare la redditività dei singoli servizi e riallocare il budget.

	      \begin{table}[H]
		      \centering
		      \small
		      \renewcommand{\arraystretch}{1.15}
		      \begin{tabularx}{0.8\textwidth}{|X|c|c|c|}
			      \hline
			      \rowcolor{gray!20}
			      \textbf{Nome}    & \textbf{Tipo} & \textbf{Numero accessi} & \textbf{S/L} \\
			      \hline
			      ORDINE           & E             & 5000                    & L            \\
			      DETTAGLI\_ORDINE & A             & 15000                   & L            \\
			      SERVIZIO         & E             & 200                     & L            \\
			      PRODOTTO         & E             & 500                     & L            \\
			      UTENTE           & E             & 5000                    & L            \\
			      \hline
		      \end{tabularx}
	      \end{table}

	      Questo perché:
	      \begin{itemize}
		      \item si leggono gli \texttt{ORDINI} registrati,
		      \item da \texttt{DETTAGLI\_ORDINE} si ottiene la quantità/prezzo dei prodotti acquistati,
		      \item da \texttt{SERVIZIO} si mappa l'ordine a uno specifico servizio (es. ristorante, spa),
		      \item i \texttt{PRODOTTI} collegati aiutano a distinguere la parte di ricavi da beni materiali,
		      \item gli \texttt{UTENTI} permettono di segmentare la clientela in termini di spesa.
	      \end{itemize}

	      Si hanno quindi $A_{\text{lett}} = 5000 + 15000 + 200 + 500 + 5000 = 25700$
	      $$\mathbf{C_{tot}} = 1 \cdot (25700 + 0) = \mathbf{25700}$$


	\item {\large \textbf{Analisi servizi più inclusi nei pacchetti}} \label{op23}
	      $$
		      {Op}_{sett} = 1
	      $$
	      Questa operazione è necessaria a capire le combinazioni preferite e progettare nuovi pacchetti garantendo i servizi più richiesti.

	      \begin{table}[H]
		      \centering
		      \small
		      \renewcommand{\arraystretch}{1.15}
		      \begin{tabularx}{0.8\textwidth}{|X|c|c|c|}
			      \hline
			      \rowcolor{gray!20}
			      \textbf{Nome} & \textbf{Tipo} & \textbf{Numero accessi} & \textbf{S/L} \\
			      \hline
			      PACCHETTO     & E             & 30                      & L            \\
			      SERVIZIO      & E             & 200                     & L            \\
			      COMPOSTO\_DA  & A             & 90                      & L            \\
			      ACQUISTA      & A             & 160                     & L            \\
			      UTENTE        & E             & 160                     & L            \\
			      \hline
		      \end{tabularx}
	      \end{table}

	      Questo perché:
	      \begin{itemize}
		      \item si leggono i \texttt{PACCHETTI} definiti,
		      \item si consultano i \texttt{SERVIZI} inclusi tramite la relazione \texttt{COMPOSTO\_DA},
		      \item la relazione \texttt{ACQUISTA} mostra quali pacchetti sono effettivamente scelti,
		      \item si leggono gli \texttt{UTENTI} per analizzare preferenze della clientela.
	      \end{itemize}

	      Si ha $A_{\text{lett}} = 30 + 200 + 90 + 160 + 160 = 640$
	      $$\mathbf{C_{tot}} = 1 \cdot (640 + 0) = \mathbf{640}$$
\end{enumerate}

\section{Analisi delle ridondanze}
In questa sezione vengono analizzate le rindondaze individuate nello schema concettuale valutandone l'impatto sul
costo delle operazioni e decidendo se mantenerle o meno.

\begin{itemize}
	\item \textbf{prezzo unitario} in DETTAGLIO ORDINE
	\item \textbf{prezzo} in DETTAGLIO ORDINE
	\item \textbf{quantità} in DETTAGLI ORDINE
	\item \textbf{tipo servizio} in RECENSIONE
	\item \textbf{status} in SERVIZIO
\end{itemize}

\subsection{Analisi attributo prezzo unitario in DETTAGLI ORDINE}

\begin{table}[H]
	\centering
	\begin{tabular}{|l|c|c|}
		\hline
		\textbf{Operazione}                          & \textbf{Con ridondanza} & \textbf{Senza ridondanza} \\
		\hline
		Visualizzazione dettagli di un ordine        & 500                     & 1000                      \\
		Riepilogo storico ordini con prezzi corretti & 1000                    & 2000                      \\
		\hline
		\textbf{Totale}                              & 1500                    & 3000                      \\
		\hline
	\end{tabular}
	\caption{Analisi attributo \texttt{prezzo\_unitario} in DETTAGLI\_ORDINE}
\end{table}

A fronte di questa analisi decidiamo di mantere l'attributo prezzo\_unitario.

\subsection{Analisi attributo prezzo in DETTAGLIO ORDINE}

\begin{table}[H]
	\centering
	\begin{tabular}{|l|c|c|}
		\hline
		\textbf{Operazione}             & \textbf{Con ridondanza} & \textbf{Senza ridondanza} \\
		\hline
		Calcolo totale di un ordine     & 1                       & 2                         \\
		Statistiche incassi settimanali & 100                     & 200                       \\
		\hline
		\textbf{Totale}                 & 101                     & 202                       \\
		\hline
	\end{tabular}
	\caption{Analisi attributo \texttt{prezzo} in DETTAGLIO\_ORDINE}
\end{table}

A fronte di questa analisi decidiamo di mantere l'attributo prezzo.

\subsection{Analisi attributo quantià in DETTAGLI ORDINE}

\begin{table}[H]
	\centering
	\begin{tabular}{|l|c|c|}
		\hline
		\textbf{Operazione}                  & \textbf{Con ridondanza} & \textbf{Senza ridondanza} \\
		\hline
		Inserimento prodotto in un ordine    & 1                       & n (una tupla per unità)   \\
		Visualizzazione ordine multiprodotto & 1                       & n                         \\
		\hline
		\textbf{Totale}                      & 2                       & 2n                        \\
		\hline
	\end{tabular}
	\caption{Analisi attributo \texttt{quantità} in DETTAGLIO\_ORDINE}
\end{table}

A fronte di questa analisi decidiamo di mantere l'attributo quantità.

\subsection{Analisi attributo tipo servizio in RECENSIONE}

\begin{table}[H]
	\centering
	\begin{tabular}{|l|c|c|}
		\hline
		\textbf{Operazione}                 & \textbf{Con ridondanza} & \textbf{Senza ridondanza} \\
		\hline
		Media voti per tipologia            & 200                     & 400                       \\
		Statistiche recensioni per servizio & 300                     & 600                       \\
		\hline
		\textbf{Totale}                     & 500                     & 1000                      \\
		\hline
	\end{tabular}
	\caption{Analisi attributo \texttt{tipo\_servizio} in RECENSIONE}
\end{table}

A fronte di questa analisi decidiamo di mantere l'attributo tipo\_servizio.

\subsection{Analisi attributo status in SERVIZIO}

\begin{table}[H]
	\centering
	\begin{tabular}{|l|c|c|}
		\hline
		\textbf{Operazione}                     & \textbf{Con ridondanza} & \textbf{Senza ridondanza} \\
		\hline
		Visualizzazione disponibilità servizi   & 50                      & 100                       \\
		Controllo stato in fase di prenotazione & 100                     & 200                       \\
		\hline
		\textbf{Totale}                         & 150                     & 300                       \\
		\hline
	\end{tabular}
	\caption{Analisi attributo \texttt{status} in SERVIZIO}
\end{table}

A fronte di questa analisi decidiamo di mantere l'attributo status.

\newpage
\section{Riepilogo operazioni}
Nella tabella qui sotto, riprendiamo l'analisi delle operazioni, facendone un riepilogo, aggiungendo
il costo totale per ogni operazione.

\begin{table}[H]
	\centering
	\small
	\renewcommand{\arraystretch}{1.12}
	\begin{tabularx}{\textwidth}{|c|>{\raggedright\arraybackslash}X|c|c|}
		\hline
		\rowcolor{gray!20}
		\textbf{\#} & \textbf{Operazione}                                                    & \textbf{Costo tot. / 7gg} & \textbf{Tipo Utente}   \\
		\hline
		1           & \hyperref[op1]{Registrazione nuovo utente}                             & 50                        & Cliente                \\
		\hline
		2           & \hyperref[op2]{Autenticazione / login}                                 & 350                       & Tutti (Clienti, Staff) \\
		\hline
		3           & \hyperref[op3]{Prenotazione servizio}                                  & 1125                      & Cliente / Reception    \\
		\hline
		4           & \hyperref[op4]{Modifica / cancellazione prenotazione}                  & 270                       & Cliente / Reception    \\
		\hline
		5           & \hyperref[op5]{Creazione / modifica pacchetto}                         & 33                        & Staff / Admin          \\
		\hline
		6           & \hyperref[op6]{Acquisto pacchetto}                                     & 195                       & Cliente                \\
		\hline
		7           & \hyperref[op7]{Inserimento recensione}                                 & 160                       & Cliente                \\
		\hline
		8           & \hyperref[op8]{Gestione inventario / prodotti}                         & 30                        & Staff                  \\
		\hline
		9           & \hyperref[op9]{Creazione evento}                                       & 2                         & Staff / Admin          \\
		\hline
		10          & \hyperref[op10]{Iscrizione evento}                                     & 60                        & Cliente                \\
		\hline
		11          & \hyperref[op11]{Creazione ordine}                                      & 300                       & Cliente / Staff        \\
		\hline
		12          & \hyperref[op12]{Assegnazione / modifica ruolo dipendenti}              & 4                         & Admin                  \\
		\hline
		13          & \hyperref[op13]{Check-in / Check-out (arrivi/partenze)}                & 350                       & Reception              \\
		\hline
		14          & \hyperref[op14]{Aggiornamento stato servizio (pulizia, manut.)}        & 90                        & Staff operativo        \\
		\hline
		15          & \hyperref[op15]{Controllo disponibilità servizi (ricerca/filtri)}      & 1650                      & Tutti                  \\
		\hline
		16          & \hyperref[op16]{Generazione report settimanali (occupazione, ricavi)}  & 30                        & Admin                  \\
		\hline
		17          & \hyperref[op17]{Applicazione sconto/promozione su prenotazione/ordine} & 15                        & Staff / Admin          \\
		\hline
		18          & \hyperref[op18]{Pianificazione turni / assegnazione orari dipendenti}  & 9                         & Admin                  \\
		\hline
		19          & \hyperref[op19]{Calcolo tasso di occupazione camere mensile}           & 8220                      & Admin                  \\
		\hline
		20          & \hyperref[op20]{Analisi fasce orarie più richieste per i lettini}      & 8045                      & Admin / Staff          \\
		\hline
		21          & \hyperref[op21]{Individuazione pacchetto più richiesto}                & 640                       & Admin                  \\
		\hline
		22          & \hyperref[op22]{Calcolo fatturato mensile per servizio}                & 25700                     & Admin                  \\
		\hline
		23          & \hyperref[op23]{Analisi servizi più inclusi nei pacchetti}             & 640                       & Admin                  \\
		\hline
	\end{tabularx}
	\caption{Coste delle operazioni per settimana, con tipo di utente che le effettua}
	\label{tab:costo-operazioni-settimanali}
\end{table}

\newpage
\section{Raffinamento dello schema}
Definiti gli attributi da mantenere nella base dati, si passerà a perfezionare lo schema ER, ridefinendo gli elementi non
traducibili immediatamente nel modello relazionale. Lavoreremo per tappe fino a raggiungere lo schema logico corrispondente.

\subsection{Rimozione gerarchie}

\subsubsection*{Gerarchia di Servizio}
Lo schema presenta una gerarchia \textbf{totale ed esclusiva} dell'entità \texttt{SERVIZIO} nelle sottoclassi
\texttt{CAMERA}, \texttt{TAVOLO}, \texttt{LETTINO}, \texttt{CAMPO\_DA\_GIOCO}, \texttt{ATTIVITA\_CON\_ANIMALI}.

Optiamo per un \textbf{collasso verso il basso} mantenendo l'entità padre \texttt{SERVIZIO} come tabella contenente gli
attributi comuni, mentre le sottoclassi diventano tabelle separate collegate tramite chiave esterna. Questa scelta preserva
l'integrità referenziale e permette di mantenere le specificità di ogni tipo di servizio.

La struttura risultante sarà:
\begin{itemize}
	\item \texttt{SERVIZIO(\underline{ID\_servizio}, prezzo, tipo\_servizio, status)}
	\item \texttt{CAMERA(\underline{ID\_servizio}, cod\_camera, max\_capienza)}
	\item \texttt{TAVOLO(\underline{ID\_servizio}, cod\_tavolo, max\_capienza)}
	\item \texttt{LETTINO(\underline{ID\_servizio}, cod\_lettino)}
	\item \texttt{CAMPO\_DA\_GIOCO(\underline{ID\_servizio}, cod\_campo, max\_capienza)}
	\item \texttt{ATTIVITA\_CON\_ANIMALI(\underline{ID\_servizio}, cod\_attività)}
\end{itemize}

Dove \texttt{ID\_servizio} nella tabella \texttt{SERVIZIO} funge da chiave primaria e come chiave esterna in tutte le tabelle figlie.

\subsubsection*{Gerarchia di Persona}
L'entità \texttt{PERSONA} è generalizzata in \texttt{UTENTE} e \texttt{DIPENDENTE}. Scegliamo di mantenere le tre tabelle
collegate tramite chiavi esterne, utilizzando \texttt{username} come identificatore principale per \texttt{DIPENDENTE}:

\begin{itemize}
	\item \texttt{PERSONA(\underline{CF}, nome, cognome)}
	\item \texttt{UTENTE(\underline{username}, password, email, CF)}
	\item \texttt{DIPENDENTE(\underline{username}, CF, data\_assunzione)}
\end{itemize} 
\vspace{\baselineskip}
Questa scelta permette di:
\begin{itemize}
	\item Utilizzare \texttt{username} come identificatore univoco per tutti gli utenti del sistema
	\item Mantenere il codice fiscale come dato anagrafico nella tabella \texttt{PERSONA}
	\item Evitare duplicati e semplificare le operazioni di login e autenticazione
\end{itemize}

\subsection{Reificazione associazioni molti-a-molti}

Le seguenti associazioni molti-a-molti sono state reificate in tabelle, poiché le associazioni di 
questo tipo non possono essere rappresentate direttamente negli schemi relazionali:

\begin{itemize}
	\item \texttt{COMPOSTO\_DA(ID\_pacchetto, ID\_servizio)}
	\item \texttt{ACQUISTA(username, ID\_pacchetto, data)}
	\item \texttt{ISCRIVE(username, ID\_evento, data)}
	\item \texttt{ASSEGNA\_RUOLO} tra \texttt{DIPENDENTE} e \texttt{RUOLO} è già reificata come entità nel modello ER
\end{itemize}

\subsection{Scelta degli identificatori principali}
Per semplificare le query e garantire consistenza, abbiamo scelto i seguenti identificatori:

\begin{itemize}
	\item \texttt{SERVIZIO}: \texttt{ID\_servizio} (surrogato)
	\item \texttt{PERSONA}: \texttt{CF} (naturale)
	\item \texttt{UTENTE}: \texttt{username} (naturale)
	\item \texttt{DIPENDENTE}: \texttt{username} (naturale, da UTENTE)
	\item \texttt{PRENOTAZIONE}: \texttt{ID\_prenotazione} (surrogato)
	\item \texttt{ORDINE}: \texttt{ID\_ordine} (surrogato)
	\item \texttt{RECENSIONE}: \texttt{ID\_recensione} (surrogato)
	\item \texttt{EVENTO}: \texttt{ID\_evento} (surrogato)
	\item \texttt{PACCHETTO}: \texttt{ID\_pacchetto} (surrogato)
	\item \texttt{PRODOTTO}: \texttt{ID\_prodotto} (surrogato)
	\item \texttt{RUOLO}: \texttt{ID\_ruolo} (surrogato)
	\item \texttt{TURNO}: \texttt{ID\_turno} (surrogato)
\end{itemize}

Gli identificatori surrogati sono stati preferiti laddove non esisteva un identificatore naturale stabile. Per le entità con codici fissi (es. \texttt{CAMERA}, \texttt{TAVOLO}) è stato mantenuto l'identificatore naturale come attributo, ma la chiave primaria rimane \texttt{ID\_servizio} ereditata dalla tabella padre.

\section{Schema relazionale finale}
La fase di riorganizzazione è ora conclusa e lo schema ottenuto è immediatamente traducibile
in relazioni relazionali. Di seguito presentiamo lo schema logico nelle due rappresentazioni, grafica e testuale.
<<<<<<< HEAD
\begin{figure}[H]
	\centering
	\includegraphics[width=\textwidth, trim=0 75pt 120pt 0 , clip]{./pdf/finale logico.pdf}
	\caption{Schema logico, schema relazionale finale}
	\label{fig:schema-logico}
\end{figure}
=======

\subsection{Schema relazionale (grafico)}

\subsection{Schema relazionale (testuale)}
Di seguito viene riportata la traduzione in schema relazionale delle entità e relazioni progettate.
Le chiavi primarie sono indicate con attributi sottolineati; le chiavi esterne sono sottolineate e seguite da ``: NOME\_TABELLA''.

\begin{description}
	\item\texttt{\textbf{UTENTE} \\
		      (\underline{username}, password, email)}
	\item\texttt{\textbf{PERSONA} \\
		      (\underline{CF}, nome, cognome)}
	\item\texttt{\textbf{DIPENDENTE} \\
		      (\underline{CF} : PERSONA, data\_assunzione)}
	\item\texttt{\textbf{RUOLO} \\
		      (\underline{ID\_ruolo}, tipo\_ruolo)}
	\item\texttt{\textbf{ASSEGNA\_RUOLO} \\
		      (\underline{CF} : DIPENDENTE, \underline{ID\_ruolo} : RUOLO, \underline{data\_inizio}, data\_fine)}
	\item\texttt{\textbf{SERVIZIO} \\
		      (\underline{ID\_servizio}, tipo\_servizio, prezzo, status)}
	\item\texttt{\textbf{RECENSIONE} \\
		      (\underline{ID\_recensione}, voto, descrizione, tipo\_servizio, \underline{username} \newline : UTENTE, \underline{ID\_servizio} : SERVIZIO)}
	\item\texttt{\textbf{PRODOTTO} \\
		      (\underline{ID\_prodotto}, nome, prezzo)}
	\item\texttt{\textbf{ORDINE} \\
		      (\underline{ID\_ordine}, data, \underline{username} : UTENTE)}
	\item\texttt{\textbf{DETTAGLI\_ORDINE} \\
		      (\underline{ID\_ordine} : ORDINE, \underline{ID\_prodotto} : PRODOTTO, quantita, \newline prezzo\_unitario, prezzo)}
	\item\texttt{\textbf{PRENOTAZIONE} \\
		      (\underline{ID\_prenotazione}, \underline{username} : UTENTE)}
	\item\texttt{\textbf{DETTAGLI\_PRENOTAZIONE} \\
		      (\underline{ID\_prenotazione} : PRENOTAZIONE, \underline{ID\_servizio} : SERVIZIO, \newline \underline{data\_inizio}, data\_fine)}
	\item\texttt{\textbf{PACCHETTO} \\
		      (\underline{ID\_pacchetto}, nome, descrizione)}
	\item\texttt{\textbf{EVENTO} \\
		      (\underline{ID\_evento}, descrizione, max\_partecipanti)}
	\item\texttt{\textbf{TAVOLO} \\
		      (\underline{cod\_tavolo}, max\_capienza)}
	\item\texttt{\textbf{CAMERA} \\
		      (\underline{cod\_camera}, max\_capienza)}
	\item\texttt{\textbf{LETTINO} \\
		      (\underline{cod\_lettino})}
	\item\texttt{\textbf{CAMPO\_DA\_GIOCO} \\
		      (\underline{cod\_campo}, max\_capienza)}
	\item\texttt{\textbf{ATTIVITA\_CON\_ANIMALI} \\
		      (\underline{cod\_attivita})}
\end{description}

>>>>>>> 75738fc2
\chapter{Progettazione della Base di Dati}
Ora che abbiamo creato la nostra base di dati, mappiamo le nostre realzioni in tabelle, per poi utilizzarle nel nostro

\section{Traduzione delle operazioni}

\chapter{Progettazione dell'applicazione}


\end{document}<|MERGE_RESOLUTION|>--- conflicted
+++ resolved
@@ -1420,15 +1420,12 @@
 \section{Schema relazionale finale}
 La fase di riorganizzazione è ora conclusa e lo schema ottenuto è immediatamente traducibile
 in relazioni relazionali. Di seguito presentiamo lo schema logico nelle due rappresentazioni, grafica e testuale.
-<<<<<<< HEAD
 \begin{figure}[H]
 	\centering
 	\includegraphics[width=\textwidth, trim=0 75pt 120pt 0 , clip]{./pdf/finale logico.pdf}
 	\caption{Schema logico, schema relazionale finale}
 	\label{fig:schema-logico}
 \end{figure}
-=======
-
 \subsection{Schema relazionale (grafico)}
 
 \subsection{Schema relazionale (testuale)}
@@ -1476,7 +1473,6 @@
 		      (\underline{cod\_attivita})}
 \end{description}
 
->>>>>>> 75738fc2
 \chapter{Progettazione della Base di Dati}
 Ora che abbiamo creato la nostra base di dati, mappiamo le nostre realzioni in tabelle, per poi utilizzarle nel nostro
 
