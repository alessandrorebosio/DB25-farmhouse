--- conflicted
+++ resolved
@@ -46,24 +46,18 @@
                             {{ servizio.type |title }}
                         </h5>
                         <p class="card-text">
-<<<<<<< HEAD
+                            {% if servizio.price > 0 %}
+                                Prezzo: €{{ servizio.price }}
                             {% if servizio.prezzo > 0 %}
                                 Price: €{{ servizio.prezzo }}
-=======
-                            {% if servizio.price > 0 %}
-                                Prezzo: €{{ servizio.price }}
->>>>>>> 2d76c397
                             {% else %}
                                 Free Service
                             {% endif %}
                         </p>
-<<<<<<< HEAD
                         <a href="{% url 'book_service' servizio.ID_servizio %}" class="btn btn-primary btn-sm">
                             <i class="fas fa-calendar-plus"></i> Book Now
-=======
                         <a href="{% url 'book_service' servizio.type %}" class="btn btn-primary btn-sm">
                             <i class="fas fa-calendar-plus"></i> Prenota Ora
->>>>>>> 2d76c397
                         </a>
                     </div>
                 </div>
