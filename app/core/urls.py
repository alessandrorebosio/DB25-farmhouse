--- conflicted
+++ resolved
@@ -32,7 +32,6 @@
     # Logout endpoint:
     # - should be called with POST (AJAX or normal). For AJAX returns JSON {success: True}
     path("logout/", views.logout_view, name="logout"),
-<<<<<<< HEAD
     path("event/", views.list_event, name="list-event"),
     path(
         "event/<int:event_id>/subscribe/",
@@ -44,8 +43,6 @@
         views.cancel_enrollment,
         name="cancel_enrollment",
     ),
-=======
-    path('servizi/<str:tipo>/', views.scegli_servizio, name='scegli_servizio'),
-    path("prenota/<str:tipo>/", views.book_service, name="book_service"),
->>>>>>> 2d76c397
+    path('services/<str:type>/', views.choose_service, name='choose_service'),
+    path("booking/<str:type>/", views.book_service, name="book_service"),
 ]