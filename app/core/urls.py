--- conflicted
+++ resolved
@@ -31,16 +31,13 @@
 	# Logout endpoint:
 	# - should be called with POST (AJAX or normal). For AJAX returns JSON {success: True}
 	path("logout/", views.logout_view, name="logout"),
-<<<<<<< HEAD
  
+    # Events endpoints:
     path("eventi/", views.eventi_list, name="eventi-list"),
+    path("eventi/<int:evento_id>/iscriviti/", views.iscrizione_evento, name="iscrizione-evento"),
+    path("eventi/<int:evento_id>/cancella/", views.cancella_iscrizione, name="cancella-iscrizione"),
     
-    path("eventi/<int:evento_id>/iscriviti/", views.iscrizione_evento, name="iscrizione-evento"),
-
-    path("eventi/<int:evento_id>/cancella/", views.cancella_iscrizione, name="cancella-iscrizione"),
-=======
     # Booking endpoint:
     # - GET/POST: handle service booking with service ID parameter
     path("book/<int:service_id>/", views.book_service, name="book_service"),
->>>>>>> 87df2e8c
 ]