--- conflicted
+++ resolved
@@ -22,11 +22,7 @@
 from django.contrib.auth.decorators import login_required
 from django.utils import timezone
 
-<<<<<<< HEAD
-from .models import PersonModel, UserModel, EventModel, EnrollModel
-=======
-from .models import PersonModel, UserModel, ServizioModel
->>>>>>> 87df2e8c
+from .models import PersonModel, UserModel, EventModel, EnrollModel, ServizioModel
 from .forms import RegisterForm
 
 
@@ -210,7 +206,6 @@
     return redirect("/")
 
 
-<<<<<<< HEAD
 def eventi_list(request):
     """
     Shows all future events (data_evento >= today).
@@ -260,7 +255,8 @@
             iscrizione.delete()  
 
     return redirect("profile")
-=======
+
+
 def book_service(request, service_id):
     """
     Handle service booking for specific service ID.
@@ -382,5 +378,4 @@
         'today': datetime.today(),
     }
     
-    return render(request, 'book_service.html', context)
->>>>>>> 87df2e8c
+    return render(request, 'book_service.html', context)