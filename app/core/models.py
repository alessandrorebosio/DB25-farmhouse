from django.db import models
from django.core.validators import MinValueValidator


class Person(models.Model):
    cf = models.CharField(max_length=16, primary_key=True, db_column="CF")
    name = models.CharField(max_length=50, db_column="nome", null=True)
    surname = models.CharField(max_length=50, db_column="cognome", null=True)
    phone = models.CharField(max_length=20, db_column="telefono", null=True)
    city = models.CharField(max_length=50, db_column="citta", null=True)

    class Meta:
        db_table = "PERSONA"
        managed = False
        verbose_name = "Persona"
        verbose_name_plural = "Persone"


class User(models.Model):
    username = models.CharField(max_length=32, primary_key=True, db_column="username")
    cf = models.ForeignKey(
        Person,
        models.CASCADE,
        db_column="CF",
        to_field="cf",
        null=True,
    )
    password = models.CharField(max_length=255, db_column="password", null=True)
    email = models.CharField(max_length=255, db_column="email", null=True)

    class Meta:
        db_table = "UTENTE"
        managed = False
        verbose_name = "Utente"
        verbose_name_plural = "Utenti"


class Hosts(models.Model):
    cf = models.ForeignKey(Person, models.CASCADE, db_column="CF", to_field="cf")
    username = models.ForeignKey(
        User, models.CASCADE, db_column="username", to_field="username"
    )
    hosting_date = models.DateField(db_column="data_ospitazione", primary_key=True)

    class Meta:
        db_table = "OSPITA"
        managed = False
        verbose_name = "Ospitazione"
        verbose_name_plural = "Ospitazioni"


class Service(models.Model):
    id = models.AutoField(primary_key=True, db_column="ID_servizio")
    price = models.DecimalField(
        max_digits=8,
        decimal_places=2,
        validators=[MinValueValidator(0)],
        db_column="prezzo",
    )
    type = models.CharField(max_length=32, db_column="tipo_servizio")
    status = models.CharField(max_length=15, db_column="status", default="DISPONIBILE")

    class Meta:
        db_table = "SERVIZIO"
        managed = False
        verbose_name = "Servizio"
        verbose_name_plural = "Servizi"


class Package(models.Model):
    id = models.AutoField(primary_key=True, db_column="ID_pacchetto")
    name = models.CharField(max_length=32, db_column="nome")
    description = models.TextField(db_column="descrizione")

    class Meta:
        db_table = "PACCHETTO"
        managed = False
        verbose_name = "Pacchetto"
        verbose_name_plural = "Pacchetti"


class Compound(models.Model):
    id = models.AutoField(primary_key=True)
    package = models.ForeignKey(
        Package, models.CASCADE, db_column="ID_pacchetto", to_field="id"
    )
    service = models.ForeignKey(
        Service, models.CASCADE, db_column="ID_servizio", to_field="id"
    )

    class Meta:
        db_table = "COMPOSTO"
        managed = False
        verbose_name = "Composizione pacchetto"
        verbose_name_plural = "Composizioni pacchetto"
        unique_together = (("service", "package"),)


class Purchase(models.Model):
    id = models.AutoField(primary_key=True)
    package = models.ForeignKey(
        Package, models.CASCADE, db_column="ID_pacchetto", to_field="id"
    )
    username = models.ForeignKey(
        User, models.CASCADE, db_column="username", to_field="username"
    )
    purchase_date = models.DateTimeField(db_column="data_acquisto", null=True)

    class Meta:
        db_table = "ACQUISTA"
        managed = False
        verbose_name = "Acquisto"
        verbose_name_plural = "Acquisti"
        unique_together = (("username", "package"),)


class Restaurant(models.Model):
    id = models.OneToOneField(
        Service,
        models.CASCADE,
        db_column="ID_servizio",
        to_field="id",
        primary_key=True,
    )
    table_code = models.CharField(
        max_length=3,
        db_column="cod_tavolo",
        unique=True,
    )
    max_capacity = models.PositiveIntegerField(
        db_column="max_capienza",
        validators=[MinValueValidator(1)],
    )

    class Meta:
        db_table = "RISTORANTE"
        managed = False
        verbose_name = "Ristorante"
        verbose_name_plural = "Ristoranti"


class Pool(models.Model):
    id = models.OneToOneField(
        Service,
        models.CASCADE,
        db_column="ID_servizio",
        to_field="id",
        primary_key=True,
    )
    sunbed_code = models.CharField(max_length=3, db_column="cod_lettino", unique=True)

    class Meta:
        db_table = "PISCINA"
        managed = False
        verbose_name = "Piscina"
        verbose_name_plural = "Piscine"


class Playground(models.Model):
    id = models.OneToOneField(
        Service,
        models.CASCADE,
        db_column="ID_servizio",
        to_field="id",
        primary_key=True,
    )
    playground_code = models.CharField(max_length=3, db_column="cod_campo", unique=True)
    max_capacity = models.PositiveIntegerField(
        db_column="max_capienza", validators=[MinValueValidator(1)]
    )

    class Meta:
        db_table = "CAMPO_DA_GIOCO"
        managed = False
        verbose_name = "Campo da gioco"
        verbose_name_plural = "Campi da gioco"


class Room(models.Model):
    id = models.OneToOneField(
        Service,
        models.CASCADE,
        db_column="ID_servizio",
        to_field="id",
        primary_key=True,
    )
    room_code = models.CharField(max_length=3, db_column="cod_camera", unique=True)
    max_capacity = models.PositiveIntegerField(
        db_column="max_capienza", validators=[MinValueValidator(1)]
    )

    class Meta:
        db_table = "CAMERA"
        managed = False
        verbose_name = "Camera"
        verbose_name_plural = "Camere"


class AnimalActivity(models.Model):
    id = models.OneToOneField(
        Service,
        models.CASCADE,
        db_column="ID_servizio",
        to_field="id",
        primary_key=True,
    )
    activity_code = models.CharField(
        unique=True, max_length=3, db_column="cod_attivita"
    )
    description = models.TextField(db_column="descrizione")

    class Meta:
        db_table = "ATTIVITA_CON_ANIMALI"
        managed = False
        verbose_name = "Attività con animali"
        verbose_name_plural = "Attività con animali"


class Booking(models.Model):
    id = models.AutoField(primary_key=True, db_column="ID_prenotazione")
    username = models.ForeignKey(
        User, models.CASCADE, db_column="username", to_field="username"
    )
    booking_date = models.DateTimeField(db_column="data_prenotazione", null=True)

    class Meta:
        db_table = "PRENOTAZIONE"
        managed = False
        verbose_name = "Prenotazione"
        verbose_name_plural = "Prenotazioni"


class BookingDetail(models.Model):
    # id = models.AutoField(primary_key=True)
    booking = models.ForeignKey(
        Booking, models.CASCADE, db_column="ID_prenotazione", to_field="id"
    )
    service = models.ForeignKey(
        Service, models.CASCADE, db_column="ID_servizio", to_field="id"
    )
    start_date = models.DateField(db_column="data_inizio")
    end_date = models.DateField(db_column="data_fine")

    class Meta:
        db_table = "DETTAGLIO_PRENOTAZIONE"
        managed = False
        verbose_name = "Dettaglio prenotazione"
        verbose_name_plural = "Dettagli prenotazione"
        unique_together = (("booking", "service"),)


class Review(models.Model):
    id = models.AutoField(primary_key=True, db_column="ID_recensione")
    service_type = models.CharField(max_length=32, db_column="tipo_servizio")
    vote = models.IntegerField(db_column="voto")
    description = models.TextField(db_column="descrizione")
    username = models.ForeignKey(
        User, models.CASCADE, db_column="username", to_field="username"
    )
    id_booking = models.ForeignKey(
        Booking,
        models.CASCADE,
        db_column="ID_prenotazione",
        to_field="id",
    )
    review_date = models.DateTimeField(db_column="data_recensione", null=True)

    class Meta:
        db_table = "RECENSIONE"
        managed = False
        verbose_name = "Recensione"
        verbose_name_plural = "Recensioni"


class Employee(models.Model):
    username = models.OneToOneField(
        User,
        models.CASCADE,
        db_column="username",
        to_field="username",
        primary_key=True,
    )
    hire_date = models.DateField(db_column="data_assunzione", null=True)
    termination_date = models.DateField(db_column="data_licenziamento", null=True)

    class Meta:
        db_table = "DIPENDENTE"
        managed = False
<<<<<<< HEAD
        verbose_name = verbose_name_plural = "Staff"


class EventModel(models.Model):
    """
    Represents the EVENTO table.

    Fields:
    - ID_evento: primary key (assumed INT AUTO_INCREMENT in DB).
    - posti: number of available seats for the event.
    - titolo: title of the event.
    - descrizione: description of the event.
    - data_evento: date of the event.
    - username: foreign key to UTENTE.username (the organizer).
    """

    ID_evento = models.AutoField(primary_key=True)
    posti = models.IntegerField()
    titolo = models.CharField(max_length=200)
    descrizione = models.TextField()
    data_evento = models.DateField()
    username = models.ForeignKey(
        UserModel,
        db_column="username",
        to_field="username",
        on_delete=models.CASCADE,
=======
        verbose_name = "Dipendente"
        verbose_name_plural = "Dipendenti"


class Event(models.Model):
    id = models.AutoField(primary_key=True, db_column="ID_evento")
    seats = models.IntegerField(db_column="posti")
    title = models.CharField(max_length=100, db_column="titolo")
    description = models.TextField(db_column="descrizione")
    date = models.DateField(db_column="data_evento")
    username = models.ForeignKey(
        Employee, models.CASCADE, db_column="username", to_field="username"
>>>>>>> feaf2f4c
    )

    class Meta:
        db_table = "EVENTO"
        managed = False
<<<<<<< HEAD
        verbose_name = "Event"
        verbose_name_plural = "Events"


class EnrollModel(models.Model):
    """
    Represents the ISCRIVE table (associative entity between UTENTE and EVENTO).

    Fields:
    - ID_evento: foreign key to EVENTO.ID_evento.
    - username: foreign key to UTENTE.username.
    - partecipanti: number of participants that the user registers.
    Notes:
    - This table likely has a composite primary key (ID_evento + username).
      In Django, define one as PK and set `unique_together` in Meta to enforce both.
    """
    pk = models.CompositePrimaryKey("ID_evento_id", "username_id")

    ID_evento = models.ForeignKey(
        EventModel,
        db_column="ID_evento",
        to_field="ID_evento",
        on_delete=models.CASCADE,
    )
    username = models.ForeignKey(
        UserModel,
        db_column="username",
        to_field="username",
        on_delete=models.CASCADE,
    )
    partecipanti = models.IntegerField()

    class Meta:
        db_table = "ISCRIVE"
        managed = False
        unique_together = (("ID_evento", "username"),)
        verbose_name = "Subscription"
        verbose_name_plural = "Subscriptions"


# Service Models
class ServizioModel(models.Model):
    """
    Represents the SERVIZIO table.
    
    Fields:
    - ID_servizio: service ID, primary key (auto-increment)
    - prezzo: service price (decimal with 2 decimal places)
    - tipo_servizio: service type (CAMERA, PISCINA, etc.)
    - status: service availability status (DISPONIBILE, OCCUPATO, MANUTENZIONE)
    """
    
    TIPO_CHOICES = [
        ('CAMERA', 'Camera'),
        ('PISCINA', 'Piscina'),
        ('RISTORANTE', 'Ristorante'),
        ('CAMPO_DA_GIOCO', 'Campo da Gioco'),
        ('ATTIVITA_CON_ANIMALI', 'Attività con Animali'),
    ]
    
    STATUS_CHOICES = [
        ('DISPONIBILE', 'Disponibile'),
        ('OCCUPATO', 'Occupato'),
        ('MANUTENZIONE', 'Manutenzione'),
    ]
    
    ID_servizio = models.AutoField(primary_key=True)
    prezzo = models.DecimalField(max_digits=10, decimal_places=2)
    tipo_servizio = models.CharField(max_length=50, choices=TIPO_CHOICES)
    status = models.CharField(max_length=20, choices=STATUS_CHOICES, default='DISPONIBILE')
    
    class Meta:
        db_table = 'SERVIZIO'
        managed = False
        
    def get_tipo_servizio_display(self):
        """Returns human-readable service type"""
        return dict(self.TIPO_CHOICES).get(self.tipo_servizio, self.tipo_servizio)


class CameraModel(models.Model):
    """
    Represents the CAMERA table.
    
    Fields:
    - ID_servizio: foreign key to SERVIZIO table, primary key
    - cod_camera: room code (e.g., 'C01', 'C02')
    - max_capienza: maximum room capacity (number of guests)
    """
    ID_servizio = models.OneToOneField(
        ServizioModel, 
        on_delete=models.CASCADE, 
        primary_key=True,
        db_column='ID_servizio'
    )
    cod_camera = models.CharField(max_length=10)
    max_capienza = models.IntegerField()
    
    class Meta:
        db_table = 'CAMERA'
        managed = False


class RistoranteModel(models.Model):
    """
    Represents the RISTORANTE table.
    
    Fields:
    - ID_servizio: foreign key to SERVIZIO table, primary key
    - cod_tavolo: table code (e.g., 'T1', 'T2')
    - max_capienza: maximum table capacity (number of seats)
    """
    ID_servizio = models.OneToOneField(
        ServizioModel, 
        on_delete=models.CASCADE, 
        primary_key=True,
        db_column='ID_servizio'
    )
    cod_tavolo = models.CharField(max_length=10)
    max_capienza = models.IntegerField()
    
    class Meta:
        db_table = 'RISTORANTE'
        managed = False


class PiscinaModel(models.Model):
    """
    Represents the PISCINA table.
    
    Fields:
    - ID_servizio: foreign key to SERVIZIO table, primary key
    - cod_lettino: pool chair code (e.g., 'L1', 'L2')
    """
    ID_servizio = models.OneToOneField(
        ServizioModel, 
        on_delete=models.CASCADE, 
        primary_key=True,
        db_column='ID_servizio'
    )
    cod_lettino = models.CharField(max_length=10)
    
    class Meta:
        db_table = 'PISCINA'
        managed = False


class CampoDaGiocoModel(models.Model):
    """
    Represents the CAMPO_DA_GIOCO table.
    
    Fields:
    - ID_servizio: foreign key to SERVIZIO table, primary key
    - cod_campo: field code (e.g., 'F1', 'F2')
    - max_capienza: maximum field capacity (number of players)
    """
    ID_servizio = models.OneToOneField(
        ServizioModel, 
        on_delete=models.CASCADE, 
        primary_key=True,
        db_column='ID_servizio'
    )
    cod_campo = models.CharField(max_length=10)
    max_capienza = models.IntegerField()
    
    class Meta:
        db_table = 'CAMPO_DA_GIOCO'
        managed = False


class AttivitaConAnimaliModel(models.Model):
    """
    Represents the ATTIVITA_CON_ANIMALI table.
    
    Fields:
    - ID_servizio: foreign key to SERVIZIO table, primary key
    - cod_attivita: activity code (e.g., 'A01', 'A02')
    - descrizione: activity description
    """
    ID_servizio = models.OneToOneField(
        ServizioModel, 
        on_delete=models.CASCADE, 
        primary_key=True,
        db_column='ID_servizio'
    )
    cod_attivita = models.CharField(max_length=10)
    descrizione = models.TextField()
    
    class Meta:
        db_table = 'ATTIVITA_CON_ANIMALI'
        managed = False
=======
        verbose_name = "Evento"
        verbose_name_plural = "Eventi"


class Enrolls(models.Model):
    id = models.AutoField(primary_key=True)
    event = models.ForeignKey(
        Event, models.CASCADE, db_column="ID_evento", to_field="id"
    )
    username = models.ForeignKey(
        User, models.CASCADE, db_column="username", to_field="username"
    )
    enroll_date = models.DateTimeField(db_column="data_iscrizione", null=True)
    participants = models.IntegerField(db_column="partecipanti", default=1)

    class Meta:
        db_table = "iscrive"
        managed = False
        verbose_name = "Iscrizione"
        verbose_name_plural = "Iscrizioni"


class Product(models.Model):
    id = models.AutoField(primary_key=True, db_column="ID_prodotto")
    name = models.CharField(max_length=100, db_column="nome")
    price = models.DecimalField(max_digits=8, decimal_places=2, db_column="prezzo")

    class Meta:
        db_table = "PRODOTTO"
        managed = False
        verbose_name = "Prodotto"
        verbose_name_plural = "Prodotti"


class Order(models.Model):
    id = models.AutoField(primary_key=True, db_column="ID_ordine")
    username = models.ForeignKey(
        User, models.CASCADE, db_column="username", to_field="username"
    )
    date = models.DateTimeField(db_column="data", null=True)

    class Meta:
        db_table = "ORDINE"
        managed = False
        verbose_name = "Ordine"
        verbose_name_plural = "Ordini"


class OrderDetail(models.Model):
    # id = models.AutoField(primary_key=True)
    order = models.ForeignKey(
        Order, models.CASCADE, db_column="ID_ordine", to_field="id"
    )
    product = models.ForeignKey(
        Product, models.CASCADE, db_column="ID_prodotto", to_field="id"
    )
    quantity = models.IntegerField(db_column="quantita")
    unit_price = models.DecimalField(
        max_digits=8, decimal_places=2, db_column="prezzo_unitario"
    )

    class Meta:
        db_table = "DETTAGLIO_ORDINE"
        managed = False
        verbose_name = "Dettaglio ordine"
        verbose_name_plural = "Dettagli ordine"
        unique_together = (("order", "product"),)


class EmployeeRoleHistory(models.Model):
    # id = models.AutoField(primary_key=True)
    username = models.ForeignKey(
        Employee, models.CASCADE, db_column="username", to_field="username"
    )
    role = models.CharField(max_length=32, db_column="ruolo")
    start_date = models.DateField(db_column="data_inizio")
    end_date = models.DateField(db_column="data_fine", null=True)

    class Meta:
        db_table = "DIPENDENTE_RUOLO_STORICO"
        managed = False
        verbose_name = "Ruolo storico dipendente"
        verbose_name_plural = "Ruoli storici dipendenti"
        unique_together = (("username", "start_date"),)


class Shift(models.Model):
    id = models.AutoField(primary_key=True, db_column="ID_turno")
    day = models.CharField(max_length=10, db_column="giorno", null=True)
    start_hour = models.TimeField(db_column="ora_inizio", null=True)
    end_hour = models.TimeField(db_column="ora_fine", null=True)
    description = models.CharField(max_length=100, db_column="descrizione", null=True)

    class Meta:
        db_table = "TURNO"
        managed = False
        verbose_name = "Turno"
        verbose_name_plural = "Turni"


class Performs(models.Model):
    id = models.AutoField(primary_key=True)
    username = models.ForeignKey(
        Employee, models.CASCADE, db_column="username", to_field="username"
    )
    shift = models.ForeignKey(
        Shift, models.CASCADE, db_column="ID_turno", to_field="id"
    )
    start_date = models.DateTimeField(db_column="data_inizio")

    class Meta:
        db_table = "SVOLGE"
        managed = False
        verbose_name = "Assegnazione turno"
        verbose_name_plural = "Assegnazioni turno"
        unique_together = (("username", "shift", "start_date"),)
>>>>>>> feaf2f4c
<|MERGE_RESOLUTION|>--- conflicted
+++ resolved
@@ -286,34 +286,6 @@
     class Meta:
         db_table = "DIPENDENTE"
         managed = False
-<<<<<<< HEAD
-        verbose_name = verbose_name_plural = "Staff"
-
-
-class EventModel(models.Model):
-    """
-    Represents the EVENTO table.
-
-    Fields:
-    - ID_evento: primary key (assumed INT AUTO_INCREMENT in DB).
-    - posti: number of available seats for the event.
-    - titolo: title of the event.
-    - descrizione: description of the event.
-    - data_evento: date of the event.
-    - username: foreign key to UTENTE.username (the organizer).
-    """
-
-    ID_evento = models.AutoField(primary_key=True)
-    posti = models.IntegerField()
-    titolo = models.CharField(max_length=200)
-    descrizione = models.TextField()
-    data_evento = models.DateField()
-    username = models.ForeignKey(
-        UserModel,
-        db_column="username",
-        to_field="username",
-        on_delete=models.CASCADE,
-=======
         verbose_name = "Dipendente"
         verbose_name_plural = "Dipendenti"
 
@@ -326,205 +298,11 @@
     date = models.DateField(db_column="data_evento")
     username = models.ForeignKey(
         Employee, models.CASCADE, db_column="username", to_field="username"
->>>>>>> feaf2f4c
     )
 
     class Meta:
         db_table = "EVENTO"
         managed = False
-<<<<<<< HEAD
-        verbose_name = "Event"
-        verbose_name_plural = "Events"
-
-
-class EnrollModel(models.Model):
-    """
-    Represents the ISCRIVE table (associative entity between UTENTE and EVENTO).
-
-    Fields:
-    - ID_evento: foreign key to EVENTO.ID_evento.
-    - username: foreign key to UTENTE.username.
-    - partecipanti: number of participants that the user registers.
-    Notes:
-    - This table likely has a composite primary key (ID_evento + username).
-      In Django, define one as PK and set `unique_together` in Meta to enforce both.
-    """
-    pk = models.CompositePrimaryKey("ID_evento_id", "username_id")
-
-    ID_evento = models.ForeignKey(
-        EventModel,
-        db_column="ID_evento",
-        to_field="ID_evento",
-        on_delete=models.CASCADE,
-    )
-    username = models.ForeignKey(
-        UserModel,
-        db_column="username",
-        to_field="username",
-        on_delete=models.CASCADE,
-    )
-    partecipanti = models.IntegerField()
-
-    class Meta:
-        db_table = "ISCRIVE"
-        managed = False
-        unique_together = (("ID_evento", "username"),)
-        verbose_name = "Subscription"
-        verbose_name_plural = "Subscriptions"
-
-
-# Service Models
-class ServizioModel(models.Model):
-    """
-    Represents the SERVIZIO table.
-    
-    Fields:
-    - ID_servizio: service ID, primary key (auto-increment)
-    - prezzo: service price (decimal with 2 decimal places)
-    - tipo_servizio: service type (CAMERA, PISCINA, etc.)
-    - status: service availability status (DISPONIBILE, OCCUPATO, MANUTENZIONE)
-    """
-    
-    TIPO_CHOICES = [
-        ('CAMERA', 'Camera'),
-        ('PISCINA', 'Piscina'),
-        ('RISTORANTE', 'Ristorante'),
-        ('CAMPO_DA_GIOCO', 'Campo da Gioco'),
-        ('ATTIVITA_CON_ANIMALI', 'Attività con Animali'),
-    ]
-    
-    STATUS_CHOICES = [
-        ('DISPONIBILE', 'Disponibile'),
-        ('OCCUPATO', 'Occupato'),
-        ('MANUTENZIONE', 'Manutenzione'),
-    ]
-    
-    ID_servizio = models.AutoField(primary_key=True)
-    prezzo = models.DecimalField(max_digits=10, decimal_places=2)
-    tipo_servizio = models.CharField(max_length=50, choices=TIPO_CHOICES)
-    status = models.CharField(max_length=20, choices=STATUS_CHOICES, default='DISPONIBILE')
-    
-    class Meta:
-        db_table = 'SERVIZIO'
-        managed = False
-        
-    def get_tipo_servizio_display(self):
-        """Returns human-readable service type"""
-        return dict(self.TIPO_CHOICES).get(self.tipo_servizio, self.tipo_servizio)
-
-
-class CameraModel(models.Model):
-    """
-    Represents the CAMERA table.
-    
-    Fields:
-    - ID_servizio: foreign key to SERVIZIO table, primary key
-    - cod_camera: room code (e.g., 'C01', 'C02')
-    - max_capienza: maximum room capacity (number of guests)
-    """
-    ID_servizio = models.OneToOneField(
-        ServizioModel, 
-        on_delete=models.CASCADE, 
-        primary_key=True,
-        db_column='ID_servizio'
-    )
-    cod_camera = models.CharField(max_length=10)
-    max_capienza = models.IntegerField()
-    
-    class Meta:
-        db_table = 'CAMERA'
-        managed = False
-
-
-class RistoranteModel(models.Model):
-    """
-    Represents the RISTORANTE table.
-    
-    Fields:
-    - ID_servizio: foreign key to SERVIZIO table, primary key
-    - cod_tavolo: table code (e.g., 'T1', 'T2')
-    - max_capienza: maximum table capacity (number of seats)
-    """
-    ID_servizio = models.OneToOneField(
-        ServizioModel, 
-        on_delete=models.CASCADE, 
-        primary_key=True,
-        db_column='ID_servizio'
-    )
-    cod_tavolo = models.CharField(max_length=10)
-    max_capienza = models.IntegerField()
-    
-    class Meta:
-        db_table = 'RISTORANTE'
-        managed = False
-
-
-class PiscinaModel(models.Model):
-    """
-    Represents the PISCINA table.
-    
-    Fields:
-    - ID_servizio: foreign key to SERVIZIO table, primary key
-    - cod_lettino: pool chair code (e.g., 'L1', 'L2')
-    """
-    ID_servizio = models.OneToOneField(
-        ServizioModel, 
-        on_delete=models.CASCADE, 
-        primary_key=True,
-        db_column='ID_servizio'
-    )
-    cod_lettino = models.CharField(max_length=10)
-    
-    class Meta:
-        db_table = 'PISCINA'
-        managed = False
-
-
-class CampoDaGiocoModel(models.Model):
-    """
-    Represents the CAMPO_DA_GIOCO table.
-    
-    Fields:
-    - ID_servizio: foreign key to SERVIZIO table, primary key
-    - cod_campo: field code (e.g., 'F1', 'F2')
-    - max_capienza: maximum field capacity (number of players)
-    """
-    ID_servizio = models.OneToOneField(
-        ServizioModel, 
-        on_delete=models.CASCADE, 
-        primary_key=True,
-        db_column='ID_servizio'
-    )
-    cod_campo = models.CharField(max_length=10)
-    max_capienza = models.IntegerField()
-    
-    class Meta:
-        db_table = 'CAMPO_DA_GIOCO'
-        managed = False
-
-
-class AttivitaConAnimaliModel(models.Model):
-    """
-    Represents the ATTIVITA_CON_ANIMALI table.
-    
-    Fields:
-    - ID_servizio: foreign key to SERVIZIO table, primary key
-    - cod_attivita: activity code (e.g., 'A01', 'A02')
-    - descrizione: activity description
-    """
-    ID_servizio = models.OneToOneField(
-        ServizioModel, 
-        on_delete=models.CASCADE, 
-        primary_key=True,
-        db_column='ID_servizio'
-    )
-    cod_attivita = models.CharField(max_length=10)
-    descrizione = models.TextField()
-    
-    class Meta:
-        db_table = 'ATTIVITA_CON_ANIMALI'
-        managed = False
-=======
         verbose_name = "Evento"
         verbose_name_plural = "Eventi"
 
@@ -640,5 +418,4 @@
         managed = False
         verbose_name = "Assegnazione turno"
         verbose_name_plural = "Assegnazioni turno"
-        unique_together = (("username", "shift", "start_date"),)
->>>>>>> feaf2f4c
+        unique_together = (("username", "shift", "start_date"),)